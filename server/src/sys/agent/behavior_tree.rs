--- conflicted
+++ resolved
@@ -12,7 +12,6 @@
     path::TraversalConfig,
 };
 use rand::{prelude::ThreadRng, thread_rng, Rng};
-use server_agent::consts::NORMAL_FLEE_DIR_DIST;
 use specs::{
     saveload::{Marker, MarkerAllocator},
     Entity as EcsEntity,
@@ -27,13 +26,9 @@
 
 use super::{
     consts::{
-<<<<<<< HEAD
-        DAMAGE_MEMORY_DURATION, FLEE_DURATION, HEALING_ITEM_THRESHOLD, MAX_FLEE_DIST,
-        MAX_FOLLOW_DIST, NPC_PICKUP_RANGE, RETARGETING_THRESHOLD_SECONDS, STD_AWARENESS_DECREMENT,
-=======
         DAMAGE_MEMORY_DURATION, FLEE_DURATION, HEALING_ITEM_THRESHOLD, MAX_FOLLOW_DIST,
-        NPC_PICKUP_RANGE, RETARGETING_THRESHOLD_SECONDS,
->>>>>>> ac9cd1c6
+        NORMAL_FLEE_DIR_DIST, NPC_PICKUP_RANGE, RETARGETING_THRESHOLD_SECONDS,
+        STD_AWARENESS_DECREMENT,
     },
     data::{AgentData, ReadData, TargetData},
     util::{get_entity_by_id, is_dead, is_dead_or_invulnerable, is_invulnerable, stop_pursuing},
