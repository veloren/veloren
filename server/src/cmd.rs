//! # Implementing new commands.
//! To implement a new command, add an instance of `ChatCommand` to `CHAT_COMMANDS`
//! and provide a handler function.

use crate::Server;
use common::{
    comp,
    msg::ServerMsg,
    npc::{get_npc_name, NpcKind},
    state::TimeOfDay,
};
use specs::{Builder, Entity as EcsEntity, Join};
use vek::*;

use lazy_static::lazy_static;
use scan_fmt::scan_fmt;
/// Struct representing a command that a user can run from server chat.
pub struct ChatCommand {
    /// The keyword used to invoke the command, omitting the leading '/'.
    pub keyword: &'static str,
    /// A format string for parsing arguments.
    arg_fmt: &'static str,
    /// A message that explains how the command is used.
    help_string: &'static str,
    /// Handler function called when the command is executed.
    /// # Arguments
    /// * `&mut Server` - the `Server` instance executing the command.
    /// * `EcsEntity` - an `Entity` corresponding to the player that invoked the command.
    /// * `String` - a `String` containing the part of the command after the keyword.
    /// * `&ChatCommand` - the command to execute with the above arguments.
    /// Handler functions must parse arguments from the the given `String` (`scan_fmt!` is included for this purpose).
    handler: fn(&mut Server, EcsEntity, String, &ChatCommand),
}

impl ChatCommand {
    /// Creates a new chat command.
    pub fn new(
        keyword: &'static str,
        arg_fmt: &'static str,
        help_string: &'static str,
        handler: fn(&mut Server, EcsEntity, String, &ChatCommand),
    ) -> Self {
        Self {
            keyword,
            arg_fmt,
            help_string,
            handler,
        }
    }
    /// Calls the contained handler function, passing `&self` as the last argument.
    pub fn execute(&self, server: &mut Server, entity: EcsEntity, args: String) {
        (self.handler)(server, entity, args, self);
    }
}

lazy_static! {
    /// Static list of chat commands available to the server.
    pub static ref CHAT_COMMANDS: Vec<ChatCommand> = vec![
        ChatCommand::new(
            "jump",
            "{d} {d} {d}",
            "/jump <dx> <dy> <dz> : Offset your current position",
            handle_jump,
        ),
        ChatCommand::new(
            "goto",
            "{d} {d} {d}",
            "/goto <x> <y> <z> : Teleport to a position",
            handle_goto,
        ),
        ChatCommand::new(
            "alias",
            "{}",
            "/alias <name> : Change your alias",
            handle_alias,
        ),
        ChatCommand::new(
            "tp",
            "{}",
            "/tp <alias> : Teleport to another player",
            handle_tp,
        ),
        ChatCommand::new(
            "kill",
            "{}",
            "/kill : Kill yourself",
            handle_kill,
        ),
        ChatCommand::new(
            "time",
            "{} {s}",
            "/time : Set the time of day",
            handle_time,
        ),
        ChatCommand::new(
            "spawn",
            "{} {} {d}",
            "/spawn <alignment> <entity> [amount] : Spawn a test entity",
            handle_spawn,
        ),
        ChatCommand::new(
             "players",
             "{}",
             "/players : Show the online players list",
             handle_players,
         ),
        ChatCommand::new(
            "help", "", "/help: Display this message", handle_help),
        ChatCommand::new(
            "health",
            "{}",
            "/health : Set your current health",
            handle_health,
        ),
        ChatCommand::new(
            "build",
            "",
            "/build : Toggles build mode on and off",
            handle_build,
        ),
        ChatCommand::new(
            "tell",
            "{}",
            "/tell <alias> : Send a message to another player",
            handle_msg,
        ),
        ChatCommand::new(
            "killnpcs",
            "{}",
            "/killnpcs : Kill the NPCs",
            handle_killnpcs,
         ),
    ];
}

fn handle_jump(server: &mut Server, entity: EcsEntity, args: String, action: &ChatCommand) {
    let (opt_x, opt_y, opt_z) = scan_fmt!(&args, action.arg_fmt, f32, f32, f32);
    match (opt_x, opt_y, opt_z) {
        (Some(x), Some(y), Some(z)) => {
            match server.state.read_component_cloned::<comp::Pos>(entity) {
                Some(current_pos) => {
                    server
                        .state
                        .write_component(entity, comp::Pos(current_pos.0 + Vec3::new(x, y, z)));
                    server.state.write_component(entity, comp::ForceUpdate);
                }
                None => server.clients.notify(
                    entity,
                    ServerMsg::chat(String::from("You have no position!")),
                ),
            }
        }
        _ => server
            .clients
            .notify(entity, ServerMsg::chat(String::from(action.help_string))),
    }
}

fn handle_goto(server: &mut Server, entity: EcsEntity, args: String, action: &ChatCommand) {
    let (opt_x, opt_y, opt_z) = scan_fmt!(&args, action.arg_fmt, f32, f32, f32);
    match server.state.read_component_cloned::<comp::Pos>(entity) {
        Some(_pos) => match (opt_x, opt_y, opt_z) {
            (Some(x), Some(y), Some(z)) => {
                server
                    .state
                    .write_component(entity, comp::Pos(Vec3::new(x, y, z)));
                server.state.write_component(entity, comp::ForceUpdate);
            }
            _ => server
                .clients
                .notify(entity, ServerMsg::chat(String::from(action.help_string))),
        },
        None => {
            server.clients.notify(
                entity,
                ServerMsg::chat(String::from("You don't have any position!")),
            );
        }
    }
}

fn handle_kill(server: &mut Server, entity: EcsEntity, _args: String, _action: &ChatCommand) {
    server
        .state
        .ecs_mut()
        .write_storage::<comp::Stats>()
        .get_mut(entity)
        .map(|s| s.health.set_to(0, comp::HealthSource::Suicide));
}

fn handle_time(server: &mut Server, entity: EcsEntity, args: String, action: &ChatCommand) {
    let time = scan_fmt!(&args, action.arg_fmt, String);
    server.state.ecs_mut().write_resource::<TimeOfDay>().0 = match time.as_ref().map(|s| s.as_str())
    {
        Some("day") => 12.0 * 3600.0,
        Some("night") => 24.0 * 3600.0,
        Some("dawn") => 5.0 * 3600.0,
        Some("dusk") => 17.0 * 3600.0,
        Some(n) => match n.parse() {
            Ok(n) => n,
            Err(_) => {
                server
                    .clients
                    .notify(entity, ServerMsg::chat(format!("'{}' is not a time!", n)));
                return;
            }
        },
        None => {
            server.clients.notify(
                entity,
                ServerMsg::chat("You must specify a time!".to_string()),
            );
            return;
        }
    };
}

fn handle_health(server: &mut Server, entity: EcsEntity, args: String, action: &ChatCommand) {
    let opt_hp = scan_fmt!(&args, action.arg_fmt, u32);

    match server
        .state
        .ecs_mut()
        .write_storage::<comp::Stats>()
        .get_mut(entity)
    {
        Some(stats) => match opt_hp {
            Some(hp) => stats.health.set_to(hp, comp::HealthSource::Command),
            None => {
                server.clients.notify(
                    entity,
                    ServerMsg::chat(String::from("You must specify health amount!")),
                );
            }
        },
        None => server.clients.notify(
            entity,
            ServerMsg::chat(String::from("You have no position.")),
        ),
    }
}

fn handle_alias(server: &mut Server, entity: EcsEntity, args: String, action: &ChatCommand) {
    let opt_alias = scan_fmt!(&args, action.arg_fmt, String);
    match opt_alias {
        Some(alias) => {
            server
                .state
                .ecs_mut()
                .write_storage::<comp::Player>()
                .get_mut(entity)
                .map(|player| player.alias = alias);
        }
        None => server
            .clients
            .notify(entity, ServerMsg::chat(String::from(action.help_string))),
    }
}

fn handle_tp(server: &mut Server, entity: EcsEntity, args: String, action: &ChatCommand) {
    let opt_alias = scan_fmt!(&args, action.arg_fmt, String);
    match opt_alias {
        Some(alias) => {
            let ecs = server.state.ecs();
            let opt_player = (&ecs.entities(), &ecs.read_storage::<comp::Player>())
                .join()
                .find(|(_, player)| player.alias == alias)
                .map(|(entity, _)| entity);
            match server.state.read_component_cloned::<comp::Pos>(entity) {
                Some(_pos) => match opt_player {
                    Some(player) => match server.state.read_component_cloned::<comp::Pos>(player) {
                        Some(pos) => {
                            server.state.write_component(entity, pos);
                            server.state.write_component(entity, comp::ForceUpdate);
                        }
                        None => server.clients.notify(
                            entity,
                            ServerMsg::chat(format!("Unable to teleport to player '{}'!", alias)),
                        ),
                    },
                    None => {
                        server.clients.notify(
                            entity,
                            ServerMsg::chat(format!("Player '{}' not found!", alias)),
                        );
                        server
                            .clients
                            .notify(entity, ServerMsg::chat(String::from(action.help_string)));
                    }
                },
                None => {
                    server
                        .clients
                        .notify(entity, ServerMsg::chat(format!("You have no position!")));
                }
            }
        }
        None => server
            .clients
            .notify(entity, ServerMsg::chat(String::from(action.help_string))),
    }
}

fn handle_spawn(server: &mut Server, entity: EcsEntity, args: String, action: &ChatCommand) {
    let (opt_align, opt_id, opt_amount) = scan_fmt!(&args, action.arg_fmt, String, NpcKind, String);
    // This should be just an enum handled with scan_fmt!
    let opt_agent = alignment_to_agent(&opt_align.unwrap_or(String::new()), entity);

    // Make sure the amount is either not provided or a valid value
    let opt_amount = opt_amount
        .map_or(Some(1), |a| a.parse().ok())
        .and_then(|a| if a > 0 { Some(a) } else { None });

    match (opt_agent, opt_id, opt_amount) {
        (Some(agent), Some(id), Some(amount)) => {
            match server.state.read_component_cloned::<comp::Pos>(entity) {
                Some(mut pos) => {
                    pos.0.x += 1.0; // Temp fix TODO: Solve NaN issue with positions of pets
                    for _ in 0..amount {
                        let body = kind_to_body(id);
                        server
                            .create_npc(pos, get_npc_name(id), body)
                            .with(agent)
                            .build();
                    }
                    server.clients.notify(
                        entity,
                        ServerMsg::chat(format!("Spawned {} entities", amount).to_owned()),
                    );
                }
                None => server
                    .clients
                    .notify(entity, ServerMsg::chat("You have no position!".to_owned())),
            }
        }
        _ => server
            .clients
            .notify(entity, ServerMsg::chat(String::from(action.help_string))),
    }
}

fn handle_players(server: &mut Server, entity: EcsEntity, _args: String, _action: &ChatCommand) {
    let ecs = server.state.ecs();
    let players = ecs.read_storage::<comp::Player>();
    let count = players.join().count();
    let header_message: String = format!("{} online players: \n", count);
    if count > 0 {
        let mut player_iter = players.join();
        let first = player_iter.next().unwrap().alias.to_owned();
        let player_list = player_iter.fold(first, |mut s, p| {
            s += ",\n";
            s += &p.alias;
            s
        });

        server
            .clients
            .notify(entity, ServerMsg::chat(header_message + &player_list));
    } else {
        server
            .clients
            .notify(entity, ServerMsg::chat(header_message));
    }
}

fn handle_build(server: &mut Server, entity: EcsEntity, _args: String, _action: &ChatCommand) {
    if server
        .state
        .read_storage::<comp::CanBuild>()
        .get(entity)
        .is_some()
    {
        server
            .state
            .ecs()
            .write_storage::<comp::CanBuild>()
            .remove(entity);
        server.clients.notify(
            entity,
            ServerMsg::chat(String::from("Toggled off build mode!")),
        );
    } else {
        let _ = server
            .state
            .ecs()
            .write_storage::<comp::CanBuild>()
            .insert(entity, comp::CanBuild);
        server.clients.notify(
            entity,
            ServerMsg::chat(String::from("Toggled on build mode!")),
        );
    }
}

fn handle_help(server: &mut Server, entity: EcsEntity, _args: String, _action: &ChatCommand) {
    for cmd in CHAT_COMMANDS.iter() {
        server
            .clients
            .notify(entity, ServerMsg::chat(String::from(cmd.help_string)));
    }
}

fn alignment_to_agent(alignment: &str, target: EcsEntity) -> Option<comp::Agent> {
    match alignment {
        "hostile" => Some(comp::Agent::Enemy { target: None }),
        "friendly" => Some(comp::Agent::Pet {
            target,
            offset: Vec2::zero(),
        }),
        // passive?
        _ => None,
    }
}

fn kind_to_body(kind: NpcKind) -> comp::Body {
    match kind {
        NpcKind::Humanoid => comp::Body::Humanoid(comp::humanoid::Body::random()),
        NpcKind::Pig => comp::Body::Quadruped(comp::quadruped::Body::random()),
        NpcKind::Wolf => comp::Body::QuadrupedMedium(comp::quadruped_medium::Body::random()),
    }
}

fn handle_killnpcs(server: &mut Server, entity: EcsEntity, _args: String, _action: &ChatCommand) {
    let ecs = server.state.ecs();
    let mut stats = ecs.write_storage::<comp::Stats>();
    let players = ecs.read_storage::<comp::Player>();
    let mut count = 0;
    for (stats, ()) in (&mut stats, !&players).join() {
        count += 1;
        stats.health.set_to(0, comp::HealthSource::Command);
    }
    let text = if count > 0 {
        format!("Destroyed {} NPCs.", count)
    } else {
        "No NPCs on server.".to_string()
    };
    server.clients.notify(entity, ServerMsg::chat(text));
}

fn handle_msg(server: &mut Server, entity: EcsEntity, args: String, action: &ChatCommand) {
    let opt_alias = scan_fmt!(&args, action.arg_fmt, String);
    match opt_alias {
        Some(alias) => {
            let ecs = server.state.ecs();
            let opt_player = (&ecs.entities(), &ecs.read_storage::<comp::Player>())
                .join()
                .find(|(_, player)| player.alias == alias)
                .map(|(entity, _)| entity);
            let msg = &args[alias.len()..args.len()];
            match opt_player {
                Some(player) => {
<<<<<<< HEAD
                    if msg.len() > 1 {
                        let opt_name = ecs
                            .read_storage::<comp::Player>()
                            .get(entity)
                            .map(|s| s.alias.clone());
                        match opt_name {
                            Some(name) => {
                                server.clients.notify(
                                    player,
                                    ServerMsg::tell(format!("{} tells you:{}", name, msg)),
                                );
                            }
                            None => {
                                server.clients.notify(
                                    entity,
                                    ServerMsg::chat(String::from("You do not exist!")),
                                );
=======
                    if player != entity {
                        if msg.len() > 1 {
                            let opt_name = ecs
                                .read_storage::<comp::Player>()
                                .get(entity)
                                .map(|s| s.alias.clone());
                            match opt_name {
                                Some(name) => {
                                    server.clients.notify(
                                        player,
                                        ServerMsg::Chat(format!("{} tells you:{}", name, msg)),
                                    );
                                    server.clients.notify(
                                        player,
                                        ServerMsg::Chat(format!("You tell {} {}", alias, msg)),
                                    );
                                }
                                None => {
                                    server.clients.notify(
                                        entity,
                                        ServerMsg::Chat(String::from("You do not exist!")),
                                    );
                                }
>>>>>>> 81ca86ad
                            }
                        } else {
                            server.clients.notify(
                                entity,
                                ServerMsg::Chat(format!(
                                    "You really should say something to {}!",
                                    alias
                                )),
                            );
                        }
                    } else {
<<<<<<< HEAD
                        server.clients.notify(
                            entity,
                            ServerMsg::chat(format!(
                                "You really should say something to {}!",
                                alias
                            )),
                        );
=======
                        server
                            .clients
                            .notify(entity, ServerMsg::Chat(format!("Don't be crazy!")));
>>>>>>> 81ca86ad
                    }
                }
                None => {
                    server.clients.notify(
                        entity,
                        ServerMsg::chat(format!("Player '{}' not found!", alias)),
                    );
                }
            }
        }
        None => server
            .clients
            .notify(entity, ServerMsg::chat(String::from(action.help_string))),
    }
}<|MERGE_RESOLUTION|>--- conflicted
+++ resolved
@@ -449,25 +449,6 @@
             let msg = &args[alias.len()..args.len()];
             match opt_player {
                 Some(player) => {
-<<<<<<< HEAD
-                    if msg.len() > 1 {
-                        let opt_name = ecs
-                            .read_storage::<comp::Player>()
-                            .get(entity)
-                            .map(|s| s.alias.clone());
-                        match opt_name {
-                            Some(name) => {
-                                server.clients.notify(
-                                    player,
-                                    ServerMsg::tell(format!("{} tells you:{}", name, msg)),
-                                );
-                            }
-                            None => {
-                                server.clients.notify(
-                                    entity,
-                                    ServerMsg::chat(String::from("You do not exist!")),
-                                );
-=======
                     if player != entity {
                         if msg.len() > 1 {
                             let opt_name = ecs
@@ -478,44 +459,33 @@
                                 Some(name) => {
                                     server.clients.notify(
                                         player,
-                                        ServerMsg::Chat(format!("{} tells you:{}", name, msg)),
+                                        ServerMsg::chat(format!("{} tells you:{}", name, msg)),
                                     );
                                     server.clients.notify(
                                         player,
-                                        ServerMsg::Chat(format!("You tell {} {}", alias, msg)),
+                                        ServerMsg::chat(format!("You tell {} {}", alias, msg)),
                                     );
                                 }
                                 None => {
                                     server.clients.notify(
                                         entity,
-                                        ServerMsg::Chat(String::from("You do not exist!")),
+                                        ServerMsg::chat(String::from("You do not exist!")),
                                     );
                                 }
->>>>>>> 81ca86ad
                             }
                         } else {
                             server.clients.notify(
                                 entity,
-                                ServerMsg::Chat(format!(
+                                ServerMsg::chat(format!(
                                     "You really should say something to {}!",
                                     alias
                                 )),
                             );
                         }
                     } else {
-<<<<<<< HEAD
-                        server.clients.notify(
-                            entity,
-                            ServerMsg::chat(format!(
-                                "You really should say something to {}!",
-                                alias
-                            )),
-                        );
-=======
                         server
                             .clients
-                            .notify(entity, ServerMsg::Chat(format!("Don't be crazy!")));
->>>>>>> 81ca86ad
+                            .notify(entity, ServerMsg::chat(format!("Don't be crazy!")));
                     }
                 }
                 None => {
