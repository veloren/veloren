--- conflicted
+++ resolved
@@ -1,32 +1,25 @@
+// Standard
+use std::net::TcpStream;
+
 // Library
 use bifrost::{Relay, Event};
 
 // Project
-use common::net::{Conn, ClientPacket};
+use common::net::{Connection, ClientMessage};
 
 // Local
 use session::Session;
-<<<<<<< HEAD
-use common::net::message::ClientMessage;
-=======
->>>>>>> ac0b4d51
 use server_context::ServerContext;
 use network::handlers::handle_packet;
 
 pub struct NewSessionEvent {
     pub session_id: u32,
-    pub conn: Conn,
+    pub stream: TcpStream,
 }
+
 impl Event<ServerContext> for NewSessionEvent {
-<<<<<<< HEAD
-    fn process(&self, relay: &Relay<ServerContext>, ctx: &mut ServerContext) {
+    fn process(self: Box<Self>, relay: &Relay<ServerContext>, ctx: &mut ServerContext) {
         let mut session = box Session::new(self.session_id, self.stream.try_clone().unwrap(), relay);
-=======
-    fn process(self: Box<Self>, relay: &Relay<ServerContext>, ctx: &mut ServerContext) {
-        let (send_conn, recv_conn) = self.conn.split();
-        let mut session = box Session::new(self.session_id, send_conn);
-        session.start_listen_thread(recv_conn, relay.clone());
->>>>>>> ac0b4d51
         ctx.add_session(session);
         info!("New session ! id: {}", self.session_id);
     }
@@ -38,7 +31,7 @@
 }
 impl Event<ServerContext> for PacketReceived {
     fn process(self: Box<Self>, relay: &Relay<ServerContext>, ctx: &mut ServerContext) {
-        handle_packet(relay, ctx, self.session_id, self.data);
+        handle_packet(relay, ctx, self.session_id, &self.data);
     }
 }
 
