--- conflicted
+++ resolved
@@ -5,28 +5,16 @@
 // Project
 use common::get_version;
 use common::net::ClientMode;
-<<<<<<< HEAD
 use common::net::message::{ClientMessage, ServerMessage};
-use nalgebra::Vector3;
-use player::Player;
-=======
-use common::net::{ClientPacket, ServerPacket};
->>>>>>> ac0b4d51
 use region::Entity;
 
 // Local
 use player::Player;
 use server_context::ServerContext;
 
-<<<<<<< HEAD
-pub fn handle_packet(relay: &Relay<ServerContext>, world: &mut ServerContext, session_id: u32, message: &ClientMessage) {
+pub fn handle_packet(relay: &Relay<ServerContext>, ctx: &mut ServerContext, session_id: u32, message: &ClientMessage) {
     match message {
         &ClientMessage::Connect { mode, ref alias, ref version } => {
-=======
-pub fn handle_packet(relay: &Relay<ServerContext>, ctx: &mut ServerContext, session_id: u32, packet: ClientPacket) {
-    match packet {
-        ClientPacket::Connect { mode, ref alias, ref version } => {
->>>>>>> ac0b4d51
             match *version == get_version() {
                 true => {
                     let entity_uid = match mode {
@@ -47,77 +35,43 @@
                     ctx.add_player(box Player::new(session_id, player_uid, entity_uid, &alias));
                     ctx.get_session_mut(session_id).unwrap().set_player_id(Some(player_uid));
 
-<<<<<<< HEAD
-                    world.send_message(
+                    ctx.send_message(
                         session_id,
-                        ServerMessage::Connected { entity_uid: entity_id, version: get_version() }
-=======
-                    ctx.send_packet(
-                        session_id,
-                        &ServerPacket::Connected { entity_uid, version: get_version() }
->>>>>>> ac0b4d51
+                        ServerMessage::Connected { entity_uid: entity_uid, version: get_version() }
                     );
                 }
                 false => {
                     info!("Player attempted to connect with {} but was rejected due to incompatible version ({})", alias, version);
-<<<<<<< HEAD
-                    world.send_message(
-=======
-                    ctx.send_packet(
->>>>>>> ac0b4d51
+                    ctx.send_message(
                         session_id,
                         ServerMessage::Kicked { reason: format!("Incompatible version! Server is running version ({})", get_version()) }
                     );
                 }
             }
-<<<<<<< HEAD
         }
         &ClientMessage::Disconnect => {
-            world.kick_session(session_id);
+            ctx.kick_session(session_id);
         }
         &ClientMessage::Ping => {
-            world.send_message(
-=======
-        },
-        ClientPacket::Disconnect => {
-            ctx.kick_session(session_id);
-        },
-        ClientPacket::Ping => {
-            ctx.send_packet(
->>>>>>> ac0b4d51
+            ctx.send_message(
                 session_id,
                 ServerMessage::Ping
             );
-<<<<<<< HEAD
         }
         ClientMessage::ChatMsg { msg } => {
-            if let Some(ref mut player) = world.get_session(session_id)
-=======
-        },
-        ClientPacket::ChatMsg { msg } => {
             if let Some(ref mut player) = ctx.get_session(session_id)
->>>>>>> ac0b4d51
                 .and_then(|it| it.get_player_id())
                 .and_then(|id| ctx.get_player(id)) {
 
                 let alias = player.alias().to_string();
                 debug!("[MSG] {}: {}", alias, &msg);
-<<<<<<< HEAD
                 let message = ServerMessage::RecvChatMsg { alias, msg: msg.to_string() };
-                world.broadcast_packet(message);
+                ctx.broadcast_packet(message);
             }
         }
-        &ClientMessage::SendCmd { ref cmd } => handle_command(relay, world, session_id, cmd.to_string()),
-        &ClientMessage::PlayerEntityUpdate { pos } => {
-            if let Some(ref player) = world.get_session(session_id)
-=======
-                ctx.broadcast_packet(&ServerPacket::RecvChatMsg { alias, msg: msg.to_string() });
-            }
-        },
-        ClientPacket::SendCmd { ref cmd } => handle_command(relay, ctx, session_id, cmd.to_string()),
-        ClientPacket::PlayerEntityUpdate { pos, ori } => {
+        &ClientMessage::SendCmd { ref cmd } => handle_command(relay, ctx, session_id, cmd.to_string()),
+        &ClientMessage::PlayerEntityUpdate { pos, ori } => {
             if let Some(ref player) = ctx.get_session(session_id)
->>>>>>> ac0b4d51
                 .and_then(|it| it.get_player_id())
                 .and_then(|id| ctx.get_player(id)) {
 
@@ -128,17 +82,10 @@
                         let dist = (e.pos() - pos).length();
                         if dist > 5.0 {
                             info!("player: {} moved to fast, resetting him", player_name);
-<<<<<<< HEAD
-                            let p = *e.pos();
-                            world.send_message(
+                            let (pos, ori) = (e.pos(), e.ori());
+                            ctx.send_message(
                                 session_id,
-                                ServerMessage::EntityUpdate { uid: entity_id, pos: p }
-=======
-                            let (pos, ori) = (e.pos(), e.ori());
-                            ctx.send_packet(
-                                session_id,
-                                &ServerPacket::EntityUpdate { uid: entity_uid, pos, ori }
->>>>>>> ac0b4d51
+                                ServerMessage::EntityUpdate { uid: entity_uid, pos, ori }
                             );
                         } else {
                             *e.pos_mut() = pos;
