<<<<<<< HEAD
use bifrost::{Relay, event};
use common::net::message::{ClientMessage, ServerMessage};
use common::Uid;
use config::PartialConfig;
use player::Player;
use region::Entity;
use session::Session;
=======
// Standard
>>>>>>> ac0b4d51
use std::collections::hash_map::{Iter, IterMut};
use std::collections::HashMap;
use std::thread::JoinHandle;
use std::time::Duration;

// Library
use bifrost::{Relay, event};
use config::PartialConfig;

// Project
use common::net::{ClientPacket, ServerPacket};
use common::Uid;
use region::Entity;

// Local
use player::Player;
use session::Session;

pub struct ServerContext {
    // Configuration
    config: Option<PartialConfig>,

    // Network
    listener_thread_handle: Option<JoinHandle<()>>,
    sessions: HashMap<u32, Box<Session>>,

    // Entities$
    last_uid: Uid,
    entities: HashMap<Uid, Box<Entity>>,
    players: HashMap<Uid, Box<Player>>,
}

impl ServerContext {
    pub fn new() -> ServerContext {
        ServerContext {
            // Config
            config: None,

            // Network
            listener_thread_handle: None,
            sessions: HashMap::new(),

            // Entities
            last_uid: 1,
            entities: HashMap::new(),
            players: HashMap::new(),
        }
    }

    // Entities

    pub fn new_uid(&mut self) -> Uid {
        self.last_uid += 1;
        self.last_uid
    }

    // Sessions

    pub fn add_session(&mut self, session: Box<Session>) { self.sessions.insert(session.get_id(), session); }
    pub fn get_session(&self, id: u32) -> Option<&Session> { self.sessions.get(&id).map(|s| s.as_ref()) }
    pub fn get_session_mut(&mut self, id: u32) -> Option<&mut Session> { self.sessions.get_mut(&id).map(|s| s.as_mut()) }
    pub fn del_session(&mut self, id: u32) -> Option<Box<Session>> { self.sessions.remove(&id) }
    pub fn get_sessions(&self) -> Iter<u32, Box<Session>> { self.sessions.iter() }
    pub fn get_sessions_mut(&mut self) -> IterMut<u32, Box<Session>> { self.sessions.iter_mut() }

    // Entities

    pub fn add_entity(&mut self, id: Uid, entity: Box<Entity>) { self.entities.insert(id, entity); }
    pub fn get_entity(&mut self, id: Uid) -> Option<&mut Entity> { self.entities.get_mut(&id).map(|s| s.as_mut()) }
    pub fn del_entity(&mut self, id: Uid) -> Option<Box<Entity>> { self.entities.remove(&id) }
    pub fn get_entities(&self) -> Iter<Uid, Box<Entity>> { self.entities.iter() }
    pub fn get_entities_mut(&mut self) -> IterMut<Uid, Box<Entity>> { self.entities.iter_mut() }

    // Players

    pub fn add_player(&mut self, player: Box<Player>) { self.players.insert(player.get_uid(), player); }
    pub fn get_player(&self, id: Uid) -> Option<&Player> { self.players.get(&id).map(|s| s.as_ref()) }
    pub fn get_player_mut(&mut self, id: Uid) -> Option<&mut Player> { self.players.get_mut(&id).map(|s| s.as_mut()) }
    pub fn del_player(&mut self, id: Uid) -> Option<Box<Player>> { self.players.remove(&id) }
    pub fn get_players(&self) -> Iter<Uid, Box<Player>> { self.players.iter() }
    pub fn get_players_mut(&mut self) -> IterMut<Uid, Box<Player>> { self.players.iter_mut() }

    // Network

    pub fn send_message(&self, session_id: u32, message: ServerMessage) { self.get_session(session_id).map(|it| it.send_message(message)); }
    pub fn broadcast_packet(&self, message: ServerMessage) {
        self.sessions.iter().for_each(|(_, ref it)| it.send_message(message.clone()));
    }


    // Utils

    pub fn get_player_from_session(&self, session: &Session) -> Option<&Player> {
        if let Some(player_id) = session.get_player_id() {
            return self.get_player(player_id);
        }
        None
    }

    pub fn get_session_from_player(&mut self, player: &Player) -> Option<&mut Session> { self.get_session_mut(player.get_session_id()) }

    // Updates

<<<<<<< HEAD
    pub fn get_entity_updates(&self) -> Vec<(Uid, ServerMessage)> {

        self.get_entities()
            .map(|(entity_id, entity)| {
                (*entity_id, ServerMessage::EntityUpdate { uid: *entity_id, pos: *entity.pos()})
=======
    pub fn get_entity_updates(&self) -> Vec<(Uid, ServerPacket)> {
        self.get_entities()
            .map(|(entity_id, entity)| {
                (*entity_id, ServerPacket::EntityUpdate { uid: *entity_id, pos: entity.pos(), ori: entity.ori() })
>>>>>>> ac0b4d51
            })
            .collect::<Vec<(Uid, ServerMessage)>>()
    }

    pub fn kick_session(&mut self, session_id: u32) {
        if let Some(session) = self.get_session(session_id) {
            session.get_player_id().map(|player_id| self.kick_player(player_id));
        }
        self.del_session(session_id);
    }

    pub fn kick_player(&mut self, player_id: Uid) {
        if let Some(player) = self.get_player(player_id) {
            info!("Player '{}' disconnected!", player.alias());
            player.get_entity_uid().map(|entity_id| self.del_entity(entity_id));
        }
        self.del_player(player_id);
    }
}


pub const WORLD_UPDATE_TICK: u64 = 50;

pub fn update_world(relay: &Relay<ServerContext>, ctx: &mut ServerContext) {
    //self.world.tick(dt); // TODO: Fix issue #11 and uncomment
    //debug!("TICK!");
    // Send Entity Updates

    println!("Players: {}", ctx.players.len());
    println!("Entities: {}", ctx.entities.len());
    println!("Sessions: {}", ctx.sessions.len());

    remove_disconected_players(relay, ctx);

    send_entities_update(relay, ctx);


    relay.schedule(event(update_world), Duration::from_millis(WORLD_UPDATE_TICK));
}

fn remove_disconected_players(relay: &Relay<ServerContext>, ctx: &mut ServerContext) {

    let sessions_id_to_kick = ctx.get_sessions()
        .filter(|(_, session)| session.should_kick() )
        .map(|(session_id, _)| *session_id)
        .collect::<Vec<u32>>();

    for session_id in sessions_id_to_kick {
        ctx.kick_session(session_id);
    }
}

fn send_entities_update(relay: &Relay<ServerContext>, ctx: &mut ServerContext) {
    let updates = ctx.get_entity_updates();
    let sessions = ctx.get_sessions();

    for (_, session) in sessions {
        let player = ctx.get_player_from_session(session.as_ref());
<<<<<<< HEAD
        let player_entity_id = player.and_then(|p| p.get_entity_id()).unwrap_or(0);

        for (uid, update) in &updates {
            if *uid != player_entity_id {
                session.send_message(update.clone());
            }
=======
        match player.and_then(|p| p.get_entity_uid()) {
            Some(player_entity_id) => for (uid, update) in &updates {
                if *uid != player_entity_id {
                    session.send_packet(update);
                }
            },
            _ => {},
>>>>>>> ac0b4d51
        }
    }
}<|MERGE_RESOLUTION|>--- conflicted
+++ resolved
@@ -1,14 +1,4 @@
-<<<<<<< HEAD
-use bifrost::{Relay, event};
-use common::net::message::{ClientMessage, ServerMessage};
-use common::Uid;
-use config::PartialConfig;
-use player::Player;
-use region::Entity;
-use session::Session;
-=======
 // Standard
->>>>>>> ac0b4d51
 use std::collections::hash_map::{Iter, IterMut};
 use std::collections::HashMap;
 use std::thread::JoinHandle;
@@ -19,7 +9,7 @@
 use config::PartialConfig;
 
 // Project
-use common::net::{ClientPacket, ServerPacket};
+use common::net::message::{ClientMessage, ServerMessage};
 use common::Uid;
 use region::Entity;
 
@@ -112,18 +102,10 @@
 
     // Updates
 
-<<<<<<< HEAD
     pub fn get_entity_updates(&self) -> Vec<(Uid, ServerMessage)> {
-
         self.get_entities()
             .map(|(entity_id, entity)| {
-                (*entity_id, ServerMessage::EntityUpdate { uid: *entity_id, pos: *entity.pos()})
-=======
-    pub fn get_entity_updates(&self) -> Vec<(Uid, ServerPacket)> {
-        self.get_entities()
-            .map(|(entity_id, entity)| {
-                (*entity_id, ServerPacket::EntityUpdate { uid: *entity_id, pos: entity.pos(), ori: entity.ori() })
->>>>>>> ac0b4d51
+                (*entity_id, ServerMessage::EntityUpdate { uid: *entity_id, pos: entity.pos(), ori: entity.ori() })
             })
             .collect::<Vec<(Uid, ServerMessage)>>()
     }
@@ -182,22 +164,14 @@
 
     for (_, session) in sessions {
         let player = ctx.get_player_from_session(session.as_ref());
-<<<<<<< HEAD
-        let player_entity_id = player.and_then(|p| p.get_entity_id()).unwrap_or(0);
-
-        for (uid, update) in &updates {
-            if *uid != player_entity_id {
-                session.send_message(update.clone());
-            }
-=======
         match player.and_then(|p| p.get_entity_uid()) {
             Some(player_entity_id) => for (uid, update) in &updates {
                 if *uid != player_entity_id {
-                    session.send_packet(update);
+                    let up = update.clone();
+                    session.send_message(up);
                 }
             },
             _ => {},
->>>>>>> ac0b4d51
         }
     }
 }