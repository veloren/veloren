--- conflicted
+++ resolved
@@ -62,12 +62,9 @@
   one of them active at the same time
 - Made zooming work on wayland
 - Fixed AI behavior so only humanoids will attempt to roll
-<<<<<<< HEAD
 - Fixed missing GameInputs (sneak, swimup, swimdown) in controller mapping
-=======
 - Fixed a bug where the stairs to the boss floor in dungeons would sometimes not spawn
 - Fixed waypoints being placed underwater
->>>>>>> e9d99c66
 
 ## [0.8.0] - 2020-11-28
 
