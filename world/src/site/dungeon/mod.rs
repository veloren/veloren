use super::SpawnRules;
use crate::{
    block::block_from_structure,
    column::ColumnSample,
    sim::WorldSim,
    site::BlockMask,
    util::{attempt, Grid, RandomField, Sampler, CARDINALS, DIRS},
};
use common::{
    assets,
    astar::Astar,
    comp,
    generation::{ChunkSupplement, EntityInfo},
    npc,
    store::{Id, Store},
    terrain::{Block, BlockKind, Structure, TerrainChunkSize},
    vol::{BaseVol, ReadVol, RectSizedVol, RectVolSize, Vox, WriteVol},
};
use core::{f32, hash::BuildHasherDefault};
<<<<<<< HEAD
use fxhash::FxHasher32;
=======
use fxhash::FxHasher64;
>>>>>>> e34d3852
use lazy_static::lazy_static;
use rand::prelude::*;
use std::sync::Arc;
use vek::*;

impl WorldSim {
    #[allow(dead_code)]
    fn can_host_dungeon(&self, pos: Vec2<i32>) -> bool {
        self.get(pos)
            .map(|chunk| !chunk.near_cliffs && !chunk.river.is_river() && !chunk.river.is_lake())
            .unwrap_or(false)
            && self
                .get_gradient_approx(pos)
                .map(|grad| grad > 0.25 && grad < 1.5)
                .unwrap_or(false)
    }
}

pub struct Dungeon {
    origin: Vec2<i32>,
    alt: i32,
    seed: u32,
    #[allow(dead_code)]
    noise: RandomField,
    floors: Vec<Floor>,
}

pub struct GenCtx<'a, R: Rng> {
    sim: Option<&'a WorldSim>,
    rng: &'a mut R,
}

const ALT_OFFSET: i32 = -2;

const LEVELS: usize = 5;

impl Dungeon {
    #[allow(clippy::let_and_return)] // TODO: Pending review in #587
    pub fn generate(wpos: Vec2<i32>, sim: Option<&WorldSim>, rng: &mut impl Rng) -> Self {
        let mut ctx = GenCtx { sim, rng };
        let this = Self {
            origin: wpos - TILE_SIZE / 2,
            alt: ctx
                .sim
                .and_then(|sim| sim.get_alt_approx(wpos))
                .unwrap_or(0.0) as i32
                + 6,
            seed: ctx.rng.gen(),
            noise: RandomField::new(ctx.rng.gen()),
            floors: (0..LEVELS)
                .scan(Vec2::zero(), |stair_tile, level| {
                    let (floor, st) = Floor::generate(&mut ctx, *stair_tile, level as i32);
                    *stair_tile = st;
                    Some(floor)
                })
                .collect(),
        };

        this
    }

    pub fn get_origin(&self) -> Vec2<i32> { self.origin }

    pub fn radius(&self) -> f32 { 1200.0 }

    #[allow(clippy::needless_update)] // TODO: Pending review in #587
    pub fn spawn_rules(&self, wpos: Vec2<i32>) -> SpawnRules {
        SpawnRules {
            trees: wpos.distance_squared(self.origin) > 64i32.pow(2),
            ..SpawnRules::default()
        }
    }

    pub fn apply_to<'a>(
        &'a self,
        wpos2d: Vec2<i32>,
        mut get_column: impl FnMut(Vec2<i32>) -> Option<&'a ColumnSample<'a>>,
        vol: &mut (impl BaseVol<Vox = Block> + RectSizedVol + ReadVol + WriteVol),
    ) {
        lazy_static! {
            pub static ref ENTRANCES: Vec<Arc<Structure>> =
                Structure::load_group("dungeon_entrances");
        }

        let entrance = &ENTRANCES[self.seed as usize % ENTRANCES.len()];

        for y in 0..vol.size_xy().y as i32 {
            for x in 0..vol.size_xy().x as i32 {
                let offs = Vec2::new(x, y);

                let wpos2d = wpos2d + offs;
                let rpos = wpos2d - self.origin;

                // Apply the dungeon entrance
                let col_sample = if let Some(col) = get_column(offs) {
                    col
                } else {
                    continue;
                };
                for z in entrance.get_bounds().min.z..entrance.get_bounds().max.z {
                    let wpos = Vec3::new(offs.x, offs.y, self.alt + z + ALT_OFFSET);
                    let spos = Vec3::new(rpos.x - TILE_SIZE / 2, rpos.y - TILE_SIZE / 2, z);
                    if let Some(block) = entrance
                        .get(spos)
                        .ok()
                        .copied()
                        .map(|sb| {
                            block_from_structure(sb, spos, self.origin, self.seed, col_sample)
                        })
                        .unwrap_or(None)
                    {
                        let _ = vol.set(wpos, block);
                    }
                }

                // Apply the dungeon internals
                let mut z = self.alt + ALT_OFFSET;
                for floor in &self.floors {
                    z -= floor.total_depth();

                    let mut sampler = floor.col_sampler(rpos, z);

                    for rz in 0..floor.total_depth() {
                        if let Some(block) = sampler(rz).finish() {
                            let _ = vol.set(Vec3::new(offs.x, offs.y, z + rz), block);
                        }
                    }
                }
            }
        }
    }

    #[allow(clippy::or_fun_call)] // TODO: Pending review in #587
    pub fn apply_supplement<'a>(
        &'a self,
        rng: &mut impl Rng,
        wpos2d: Vec2<i32>,
        _get_column: impl FnMut(Vec2<i32>) -> Option<&'a ColumnSample<'a>>,
        supplement: &mut ChunkSupplement,
    ) {
        let rpos = wpos2d - self.origin;
        let area = Aabr {
            min: rpos,
            max: rpos + TerrainChunkSize::RECT_SIZE.map(|e| e as i32),
        };

        if area.contains_point(Vec2::zero()) {
            let offs = Vec2::new(rng.gen_range(-1.0, 1.0), rng.gen_range(-1.0, 1.0))
                .try_normalized()
                .unwrap_or(Vec2::unit_y())
                * 12.0;
            supplement.add_entity(
                EntityInfo::at(
                    Vec3::new(self.origin.x, self.origin.y, self.alt + 16).map(|e| e as f32)
                        + Vec3::from(offs),
                )
                .into_waypoint(),
            );
        }

        let mut z = self.alt + ALT_OFFSET;
        for floor in &self.floors {
            z -= floor.total_depth();
            let origin = Vec3::new(self.origin.x, self.origin.y, z);
            floor.apply_supplement(rng, area, origin, supplement);
        }
    }
}

const TILE_SIZE: i32 = 13;

#[derive(Clone)]
pub enum Tile {
    UpStair(Id<Room>),
    DownStair(Id<Room>),
    Room(Id<Room>),
    Tunnel,
    Solid,
}

impl Tile {
    fn is_passable(&self) -> bool {
        match self {
            Tile::UpStair(_) => true,
            Tile::DownStair(_) => true,
            Tile::Room(_) => true,
            Tile::Tunnel => true,
            _ => false,
        }
    }
}

pub struct Room {
    seed: u32,
    loot_density: f32,
    enemy_density: Option<f32>,
    boss: bool,
    area: Rect<i32, i32>,
    height: i32,
    pillars: Option<i32>, // Pillars with the given separation
}

pub struct Floor {
    tile_offset: Vec2<i32>,
    tiles: Grid<Tile>,
    rooms: Store<Room>,
    solid_depth: i32,
    hollow_depth: i32,
    #[allow(dead_code)]
    stair_tile: Vec2<i32>,
}

const FLOOR_SIZE: Vec2<i32> = Vec2::new(18, 18);

impl Floor {
    pub fn generate(
        ctx: &mut GenCtx<impl Rng>,
        stair_tile: Vec2<i32>,
        level: i32,
    ) -> (Self, Vec2<i32>) {
        let final_level = level == LEVELS as i32 - 1;

        let new_stair_tile = if final_level {
            Vec2::zero()
        } else {
            std::iter::from_fn(|| {
                Some(FLOOR_SIZE.map(|sz| ctx.rng.gen_range(-sz / 2 + 2, sz / 2 - 1)))
            })
            .filter(|pos| *pos != stair_tile)
            .take(8)
            .max_by_key(|pos| (*pos - stair_tile).map(|e| e.abs()).sum())
            .unwrap()
        };

        let tile_offset = -FLOOR_SIZE / 2;
        let mut this = Floor {
            tile_offset,
            tiles: Grid::new(FLOOR_SIZE, Tile::Solid),
            rooms: Store::default(),
            solid_depth: if level == 0 { 80 } else { 32 },
            hollow_depth: 30,
            stair_tile: new_stair_tile - tile_offset,
        };

        const STAIR_ROOM_HEIGHT: i32 = 13;
        // Create rooms for entrance and exit
        let upstair_room = this.create_room(Room {
            seed: ctx.rng.gen(),
            loot_density: 0.0,
            enemy_density: None,
            boss: false,
            area: Rect::from((stair_tile - tile_offset - 1, Extent2::broadcast(3))),
            height: STAIR_ROOM_HEIGHT,
            pillars: None,
        });
        this.tiles
            .set(stair_tile - tile_offset, Tile::UpStair(upstair_room));
        if final_level {
            // Boss room
            this.create_room(Room {
                seed: ctx.rng.gen(),
                loot_density: 0.0,
                enemy_density: Some(0.001), // Minions!
                boss: true,
                area: Rect::from((new_stair_tile - tile_offset - 4, Extent2::broadcast(9))),
                height: 30,
                pillars: Some(2),
            });
        } else {
            // Create downstairs room
            let downstair_room = this.create_room(Room {
                seed: ctx.rng.gen(),
                loot_density: 0.0,
                enemy_density: None,
                boss: false,
                area: Rect::from((new_stair_tile - tile_offset - 1, Extent2::broadcast(3))),
                height: STAIR_ROOM_HEIGHT,
                pillars: None,
            });
            this.tiles.set(
                new_stair_tile - tile_offset,
                Tile::DownStair(downstair_room),
            );
        }

        this.create_rooms(ctx, level, 7);
        // Create routes between all rooms
        let room_areas = this.rooms.iter().map(|r| r.area).collect::<Vec<_>>();
        for a in room_areas.iter() {
            for b in room_areas.iter() {
                this.create_route(ctx, a.center(), b.center());
            }
        }

        (this, new_stair_tile)
    }

    fn create_room(&mut self, room: Room) -> Id<Room> {
        let area = room.area;
        let id = self.rooms.insert(room);
        for x in 0..area.extent().w {
            for y in 0..area.extent().h {
                self.tiles
                    .set(area.position() + Vec2::new(x, y), Tile::Room(id));
            }
        }
        id
    }

    fn create_rooms(&mut self, ctx: &mut GenCtx<impl Rng>, level: i32, n: usize) {
        let dim_limits = (3, 6);

        for _ in 0..n {
            let area = match attempt(64, || {
                let sz = Vec2::<i32>::zero().map(|_| ctx.rng.gen_range(dim_limits.0, dim_limits.1));
                let pos = FLOOR_SIZE.map2(sz, |floor_sz, room_sz| {
                    ctx.rng.gen_range(0, floor_sz + 1 - room_sz)
                });
                let area = Rect::from((pos, Extent2::from(sz)));
                let area_border = Rect::from((pos - 1, Extent2::from(sz) + 2)); // The room, but with some personal space

                // Ensure no overlap
                if self
                    .rooms
                    .iter()
                    .any(|r| r.area.collides_with_rect(area_border))
                {
                    return None;
                }

                Some(area)
            }) {
                Some(area) => area,
                None => return,
            };

            self.create_room(Room {
                seed: ctx.rng.gen(),
                loot_density: 0.000025 + level as f32 * 0.00015,
                enemy_density: Some(0.001 + level as f32 * 0.00006),
                boss: false,
                area,
                height: ctx.rng.gen_range(10, 15),
                pillars: if ctx.rng.gen_range(0, 4) == 0 {
                    Some(2)
                } else {
                    None
                },
            });
        }
    }

    #[allow(clippy::unnested_or_patterns)] // TODO: Pending review in #587
    fn create_route(&mut self, _ctx: &mut GenCtx<impl Rng>, a: Vec2<i32>, b: Vec2<i32>) {
        let heuristic = move |l: &Vec2<i32>| (l - b).map(|e| e.abs()).reduce_max() as f32;
        let neighbors = |l: &Vec2<i32>| {
            let l = *l;
            CARDINALS
                .iter()
                .map(move |dir| l + dir)
                .filter(|pos| self.tiles.get(*pos).is_some())
        };
        let transition = |_a: &Vec2<i32>, b: &Vec2<i32>| match self.tiles.get(*b) {
            Some(Tile::Room(_)) | Some(Tile::Tunnel) => 1.0,
            Some(Tile::Solid) => 25.0,
            Some(Tile::UpStair(_)) | Some(Tile::DownStair(_)) => 0.0,
            _ => 100000.0,
        };
        let satisfied = |l: &Vec2<i32>| *l == b;
<<<<<<< HEAD
        // We use this hasher (FxHasher32) because
        // (1) we don't care about DDOS attacks (ruling out SipHash);
        // (2) we don't care about determinism across computers (we could use AAHash);
        // (3) we have 4-byte keys (for which FxHash is fastest).
=======
        // We use this hasher (FxHasher64) because
        // (1) we don't care about DDOS attacks (ruling out SipHash);
        // (2) we don't care about determinism across computers (we could use AAHash);
        // (3) we have 8-byte keys (for which FxHash is fastest).
>>>>>>> e34d3852
        let mut astar = Astar::new(
            20000,
            a,
            heuristic,
<<<<<<< HEAD
            BuildHasherDefault::<FxHasher32>::default(),
=======
            BuildHasherDefault::<FxHasher64>::default(),
>>>>>>> e34d3852
        );
        let path = astar
            .poll(
                FLOOR_SIZE.product() as usize + 1,
                heuristic,
                neighbors,
                transition,
                satisfied,
            )
            .into_path()
            .expect("No route between locations - this shouldn't be able to happen");

        for pos in path.iter() {
            if let Some(tile @ Tile::Solid) = self.tiles.get_mut(*pos) {
                *tile = Tile::Tunnel;
            }
        }
    }

    #[allow(clippy::match_single_binding)] // TODO: Pending review in #587
    pub fn apply_supplement(
        &self,
        rng: &mut impl Rng,
        area: Aabr<i32>,
        origin: Vec3<i32>,
        supplement: &mut ChunkSupplement,
    ) {
        for x in area.min.x..area.max.x {
            for y in area.min.y..area.max.y {
                let tile_pos = Vec2::new(x, y).map(|e| e.div_euclid(TILE_SIZE)) - self.tile_offset;
                let wpos2d = origin.xy() + Vec2::new(x, y);
                if let Some(Tile::Room(room)) = self.tiles.get(tile_pos) {
                    let room = &self.rooms[*room];

                    let tile_wcenter = origin
                        + Vec3::from(
                            Vec2::new(x, y)
                                .map(|e| e.div_euclid(TILE_SIZE) * TILE_SIZE + TILE_SIZE / 2),
                        );

                    let tile_is_pillar = room
                        .pillars
                        .map(|pillar_space| {
                            tile_pos
                                .map(|e| e.rem_euclid(pillar_space) == 0)
                                .reduce_and()
                        })
                        .unwrap_or(false);

                    if room
                        .enemy_density
                        .map(|density| rng.gen_range(0, density.recip() as usize) == 0)
                        .unwrap_or(false)
                        && !tile_is_pillar
                    {
                        // Bad
                        let entity = EntityInfo::at(
                            tile_wcenter.map(|e| e as f32)
                            // Randomly displace them a little
                            + Vec3::<u32>::iota()
                                .map(|e| (RandomField::new(room.seed.wrapping_add(10 + e)).get(Vec3::from(tile_pos)) % 32) as i32 - 16)
                                .map(|e| e as f32 / 16.0),
                        )
                        .do_if(RandomField::new(room.seed.wrapping_add(1)).chance(Vec3::from(tile_pos), 0.2) && !room.boss, |e| e.into_giant())
                        .with_alignment(comp::Alignment::Enemy)
                        .with_body(comp::Body::Humanoid(comp::humanoid::Body::random()))
                        .with_automatic_name()
                        .with_main_tool(assets::load_expect_cloned(match rng.gen_range(0, 6) {
                            0 => "common.items.weapons.axe.starter_axe",
                            1 => "common.items.weapons.sword.starter_sword",
                            2 => "common.items.weapons.sword.short_sword_0",
                            3 => "common.items.weapons.hammer.hammer_1",
                            4 => "common.items.weapons.staff.starter_staff",
                            _ => "common.items.weapons.bow.starter_bow",
                        }));

                        supplement.add_entity(entity);
                    }

                    if room.boss {
                        let boss_spawn_tile = room.area.center();
                        // Don't spawn the boss in a pillar
                        let boss_spawn_tile = boss_spawn_tile + if tile_is_pillar { 1 } else { 0 };

                        if tile_pos == boss_spawn_tile && tile_wcenter.xy() == wpos2d {
                            let entity = EntityInfo::at(tile_wcenter.map(|e| e as f32))
                                .with_scale(4.0)
                                .with_level(rng.gen_range(75, 100))
                                .with_alignment(comp::Alignment::Enemy)
                                .with_body(comp::Body::Humanoid(comp::humanoid::Body::random()))
                                .with_name(format!(
                                    "{}, Cult Leader",
                                    npc::get_npc_name(npc::NpcKind::Humanoid)
                                ))
                                .with_main_tool(assets::load_expect_cloned(
                                    match rng.gen_range(0, 1) {
                                        //Add more possible cult leader weapons here
                                        _ => "common.items.weapons.sword.cultist_purp_2h-0",
                                    },
                                ))
                                .with_loot_drop(match rng.gen_range(0, 20) {
                                    0 => comp::Item::expect_from_asset(
                                        "common.items.boss_drops.lantern",
                                    ),
                                    1 => comp::Item::expect_from_asset(
                                        "common.items.boss_drops.potions",
                                    ),
                                    2 => comp::Item::expect_from_asset(
                                        "common.items.armor.belt.cultist_belt",
                                    ),
                                    3 => comp::Item::expect_from_asset(
                                        "common.items.armor.chest.cultist_chest_purple",
                                    ),
                                    4 => comp::Item::expect_from_asset(
                                        "common.items.armor.foot.cultist_boots",
                                    ),
                                    5 => comp::Item::expect_from_asset(
                                        "common.items.armor.hand.cultist_hands_purple",
                                    ),
                                    6 => comp::Item::expect_from_asset(
                                        "common.items.armor.pants.cultist_legs_purple",
                                    ),
                                    7 => comp::Item::expect_from_asset(
                                        "common.items.armor.shoulder.cultist_shoulder_purple",
                                    ),
                                    8 => comp::Item::expect_from_asset(
                                        "common.items.weapons.sword.greatsword_2h_fine-0",
                                    ),
                                    9 => comp::Item::expect_from_asset(
                                        "common.items.weapons.sword.greatsword_2h_fine-1",
                                    ),
                                    10 => comp::Item::expect_from_asset(
                                        "common.items.weapons.sword.greatsword_2h_fine-2",
                                    ),
                                    11 => comp::Item::expect_from_asset(
                                        "common.items.weapons.sword.cultist_purp_2h-0",
                                    ),
                                    _ => comp::Item::expect_from_asset(
                                        "common.items.boss_drops.exp_flask",
                                    ),
                                });

                            supplement.add_entity(entity);
                        }
                    }
                }
            }
        }
    }

    pub fn total_depth(&self) -> i32 { self.solid_depth + self.hollow_depth }

    pub fn nearest_wall(&self, rpos: Vec2<i32>) -> Option<Vec2<i32>> {
        let tile_pos = rpos.map(|e| e.div_euclid(TILE_SIZE));

        DIRS.iter()
            .map(|dir| tile_pos + *dir)
            .filter(|other_tile_pos| {
                self.tiles
                    .get(*other_tile_pos)
                    .filter(|tile| tile.is_passable())
                    .is_none()
            })
            .map(|other_tile_pos| {
                rpos.clamped(
                    other_tile_pos * TILE_SIZE,
                    (other_tile_pos + 1) * TILE_SIZE - 1,
                )
            })
            .min_by_key(|nearest| rpos.distance_squared(*nearest))
    }

    #[allow(clippy::unnested_or_patterns)] // TODO: Pending review in #587
    pub fn col_sampler(&self, pos: Vec2<i32>, floor_z: i32) -> impl FnMut(i32) -> BlockMask + '_ {
        let rpos = pos - self.tile_offset * TILE_SIZE;
        let tile_pos = rpos.map(|e| e.div_euclid(TILE_SIZE));
        let tile_center = tile_pos * TILE_SIZE + TILE_SIZE / 2;
        let rtile_pos = rpos - tile_center;

        let empty = BlockMask::new(Block::empty(), 1);

        let make_staircase = move |pos: Vec3<i32>, radius: f32, inner_radius: f32, stretch: f32| {
            let stone = BlockMask::new(Block::new(BlockKind::Normal, Rgb::new(150, 150, 175)), 5);

            if (pos.xy().magnitude_squared() as f32) < inner_radius.powf(2.0) {
                stone
            } else if (pos.xy().magnitude_squared() as f32) < radius.powf(2.0) {
                if ((pos.x as f32).atan2(pos.y as f32) / (f32::consts::PI * 2.0) * stretch
                    + (floor_z + pos.z) as f32)
                    .rem_euclid(stretch)
                    < 1.5
                {
                    stone
                } else {
                    empty
                }
            } else {
                BlockMask::nothing()
            }
        };

        let wall_thickness = 3.0;
        let dist_to_wall = self
            .nearest_wall(rpos)
            .map(|nearest| (nearest.distance_squared(rpos) as f32).sqrt())
            .unwrap_or(TILE_SIZE as f32);
        let tunnel_dist =
            1.0 - (dist_to_wall - wall_thickness).max(0.0) / (TILE_SIZE as f32 - wall_thickness);

        let floor_sprite = if RandomField::new(7331).chance(Vec3::from(pos), 0.00005) {
            BlockMask::new(
                Block::new(
                    match (RandomField::new(1337).get(Vec3::from(pos)) / 2) % 20 {
                        0 => BlockKind::Apple,
                        1 => BlockKind::VeloriteFrag,
                        2 => BlockKind::Velorite,
                        3..=8 => BlockKind::Mushroom,
                        _ => BlockKind::ShortGrass,
                    },
                    Rgb::white(),
                ),
                1,
            )
        } else if let Some(Tile::Room(room)) | Some(Tile::DownStair(room)) =
            self.tiles.get(tile_pos)
        {
            let room = &self.rooms[*room];
            if RandomField::new(room.seed).chance(Vec3::from(pos), room.loot_density) {
                BlockMask::new(Block::new(BlockKind::Chest, Rgb::white()), 1)
            } else {
                empty
            }
        } else {
            empty
        };

        move |z| match self.tiles.get(tile_pos) {
            Some(Tile::Solid) => BlockMask::nothing(),
            Some(Tile::Tunnel) => {
                if dist_to_wall >= wall_thickness && (z as f32) < 8.0 - 8.0 * tunnel_dist.powf(4.0)
                {
                    if z == 0 { floor_sprite } else { empty }
                } else {
                    BlockMask::nothing()
                }
            },
            Some(Tile::Room(room)) | Some(Tile::DownStair(room))
                if dist_to_wall < wall_thickness
                    || z as f32
                        >= self.rooms[*room].height as f32 * (1.0 - tunnel_dist.powf(4.0))
                    || self.rooms[*room]
                        .pillars
                        .map(|pillar_space| {
                            tile_pos
                                .map(|e| e.rem_euclid(pillar_space) == 0)
                                .reduce_and()
                                && rtile_pos.map(|e| e as f32).magnitude_squared()
                                    < 3.5f32.powf(2.0)
                        })
                        .unwrap_or(false) =>
            {
                BlockMask::nothing()
            },
            Some(Tile::Room(_)) => {
                if z == 0 {
                    floor_sprite
                } else {
                    empty
                }
            },
            Some(Tile::DownStair(_)) => {
                make_staircase(Vec3::new(rtile_pos.x, rtile_pos.y, z), 0.0, 0.5, 9.0)
                    .resolve_with(empty)
            },
            Some(Tile::UpStair(room)) => {
                let mut block = make_staircase(
                    Vec3::new(rtile_pos.x, rtile_pos.y, z),
                    TILE_SIZE as f32 / 2.0,
                    0.5,
                    9.0,
                );
                if z < self.rooms[*room].height {
                    block = block.resolve_with(empty);
                }
                block
            },
            None => BlockMask::nothing(),
        }
    }
}<|MERGE_RESOLUTION|>--- conflicted
+++ resolved
@@ -17,11 +17,7 @@
     vol::{BaseVol, ReadVol, RectSizedVol, RectVolSize, Vox, WriteVol},
 };
 use core::{f32, hash::BuildHasherDefault};
-<<<<<<< HEAD
-use fxhash::FxHasher32;
-=======
 use fxhash::FxHasher64;
->>>>>>> e34d3852
 use lazy_static::lazy_static;
 use rand::prelude::*;
 use std::sync::Arc;
@@ -391,26 +387,15 @@
             _ => 100000.0,
         };
         let satisfied = |l: &Vec2<i32>| *l == b;
-<<<<<<< HEAD
-        // We use this hasher (FxHasher32) because
-        // (1) we don't care about DDOS attacks (ruling out SipHash);
-        // (2) we don't care about determinism across computers (we could use AAHash);
-        // (3) we have 4-byte keys (for which FxHash is fastest).
-=======
         // We use this hasher (FxHasher64) because
         // (1) we don't care about DDOS attacks (ruling out SipHash);
         // (2) we don't care about determinism across computers (we could use AAHash);
         // (3) we have 8-byte keys (for which FxHash is fastest).
->>>>>>> e34d3852
         let mut astar = Astar::new(
             20000,
             a,
             heuristic,
-<<<<<<< HEAD
-            BuildHasherDefault::<FxHasher32>::default(),
-=======
             BuildHasherDefault::<FxHasher64>::default(),
->>>>>>> e34d3852
         );
         let path = astar
             .poll(
