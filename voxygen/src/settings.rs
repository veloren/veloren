use crate::window::KeyMouse;
use directories::ProjectDirs;
use glutin::{MouseButton, VirtualKeyCode};
use serde_derive::{Deserialize, Serialize};
use std::{fs, io::prelude::*, path::PathBuf};

/// `Settings` contains everything that can be configured in the Settings.toml file.
#[derive(Clone, Debug, Serialize, Deserialize)]
#[serde(default)]
pub struct Settings {
    pub controls: ControlSettings,
    pub networking: NetworkingSettings,
    pub log: Log,
    pub graphics: GraphicsSettings,
    pub audio: AudioSettings,
    pub show_disclaimer: bool,
}

/// `ControlSettings` contains keybindings.
#[derive(Clone, Debug, Serialize, Deserialize)]
pub struct ControlSettings {
    pub toggle_cursor: KeyMouse,
    pub escape: KeyMouse,
    pub enter: KeyMouse,
    pub move_forward: KeyMouse,
    pub move_left: KeyMouse,
    pub move_back: KeyMouse,
    pub move_right: KeyMouse,
    pub jump: KeyMouse,
    pub glide: KeyMouse,
    pub map: KeyMouse,
    pub bag: KeyMouse,
    pub quest_log: KeyMouse,
    pub character_window: KeyMouse,
    pub social: KeyMouse,
    pub spellbook: KeyMouse,
    pub settings: KeyMouse,
    pub help: KeyMouse,
    pub toggle_interface: KeyMouse,
    pub toggle_debug: KeyMouse,
    pub fullscreen: KeyMouse,
    pub screenshot: KeyMouse,
    pub toggle_ingame_ui: KeyMouse,
    pub pan_sensitivity: f32,
    pub zoom_sensitivity: f32,
    pub attack: KeyMouse,
    pub roll: KeyMouse,
<<<<<<< HEAD
    pub cidle: KeyMouse,
=======
>>>>>>> 7d4b1448
}

#[derive(Clone, Debug, Serialize, Deserialize)]
pub struct NetworkingSettings {
    pub username: String,
    pub servers: Vec<String>,
    pub default_server: usize,
}

#[derive(Clone, Debug, Serialize, Deserialize)]
pub struct Log {
    pub file: PathBuf,
}

#[derive(Clone, Debug, Serialize, Deserialize)]
pub struct GraphicsSettings {
    pub view_distance: u32,
}

/// AudioSettings controls the volume of different audio subsystems and which
/// device is used.
#[derive(Clone, Debug, Serialize, Deserialize)]
pub struct AudioSettings {
    pub music_volume: f32,
    pub sfx_volume: f32,

    /// Audio Device that Voxygen will use to play audio.
    pub audio_device: Option<String>,
}

impl Default for Settings {
    fn default() -> Self {
        Settings {
            controls: ControlSettings {
                toggle_cursor: KeyMouse::Key(VirtualKeyCode::Tab),
                escape: KeyMouse::Key(VirtualKeyCode::Escape),
                enter: KeyMouse::Key(VirtualKeyCode::Return),
                move_forward: KeyMouse::Key(VirtualKeyCode::W),
                move_left: KeyMouse::Key(VirtualKeyCode::A),
                move_back: KeyMouse::Key(VirtualKeyCode::S),
                move_right: KeyMouse::Key(VirtualKeyCode::D),
                jump: KeyMouse::Key(VirtualKeyCode::Space),
                glide: KeyMouse::Key(VirtualKeyCode::LShift),
                map: KeyMouse::Key(VirtualKeyCode::M),
                bag: KeyMouse::Key(VirtualKeyCode::B),
                quest_log: KeyMouse::Key(VirtualKeyCode::L),
                character_window: KeyMouse::Key(VirtualKeyCode::C),
                social: KeyMouse::Key(VirtualKeyCode::O),
                spellbook: KeyMouse::Key(VirtualKeyCode::P),
                settings: KeyMouse::Key(VirtualKeyCode::N),
                help: KeyMouse::Key(VirtualKeyCode::F1),
                toggle_interface: KeyMouse::Key(VirtualKeyCode::F2),
                toggle_debug: KeyMouse::Key(VirtualKeyCode::F3),
                fullscreen: KeyMouse::Key(VirtualKeyCode::F11),
                screenshot: KeyMouse::Key(VirtualKeyCode::F4),
                toggle_ingame_ui: KeyMouse::Key(VirtualKeyCode::F6),
                pan_sensitivity: 1.0,
                zoom_sensitivity: 1.0,
                attack: KeyMouse::Mouse(MouseButton::Left),
                roll: KeyMouse::Mouse(MouseButton::Middle),
<<<<<<< HEAD
                cidle: KeyMouse::Mouse(MouseButton::Right),

=======
>>>>>>> 7d4b1448
            },
            networking: NetworkingSettings {
                username: "Username".to_string(),
                servers: vec!["server.veloren.net".to_string()],
                default_server: 0,
            },
            log: Log {
                file: "voxygen.log".into(),
            },
            graphics: GraphicsSettings { view_distance: 5 },
            audio: AudioSettings {
                music_volume: 0.5,
                sfx_volume: 0.5,
                audio_device: None,
            },
            show_disclaimer: true,
        }
    }
}

impl Settings {
    pub fn load() -> Self {
        let path = Settings::get_settings_path();

        // If file doesn't exist, use the default settings.
        if let Ok(file) = fs::File::open(path) {
            ron::de::from_reader(file).expect("Error parsing settings")
        } else {
            Self::default()
        }
    }

    pub fn save_to_file(&self) -> std::io::Result<()> {
        let path = Settings::get_settings_path();

        if let Some(dir) = path.parent() {
            fs::create_dir_all(dir)?;
        }

        let mut config_file = fs::File::create(path)?;
        let s: &str = &ron::ser::to_string_pretty(self, ron::ser::PrettyConfig::default()).unwrap();
        config_file.write_all(s.as_bytes()).unwrap();
        Ok(())
    }

    fn get_settings_path() -> PathBuf {
        let proj_dirs =
            ProjectDirs::from("net", "veloren", "voxygen").expect("No home directory defined!");
        let path = proj_dirs.config_dir();
        path.join("settings");
        let path = path.with_extension("ron");
        path
    }
}<|MERGE_RESOLUTION|>--- conflicted
+++ resolved
@@ -45,10 +45,8 @@
     pub zoom_sensitivity: f32,
     pub attack: KeyMouse,
     pub roll: KeyMouse,
-<<<<<<< HEAD
     pub cidle: KeyMouse,
-=======
->>>>>>> 7d4b1448
+
 }
 
 #[derive(Clone, Debug, Serialize, Deserialize)]
@@ -109,11 +107,9 @@
                 zoom_sensitivity: 1.0,
                 attack: KeyMouse::Mouse(MouseButton::Left),
                 roll: KeyMouse::Mouse(MouseButton::Middle),
-<<<<<<< HEAD
                 cidle: KeyMouse::Mouse(MouseButton::Right),
 
-=======
->>>>>>> 7d4b1448
+
             },
             networking: NetworkingSettings {
                 username: "Username".to_string(),
