--- conflicted
+++ resolved
@@ -50,11 +50,8 @@
     Interact,
     ToggleWield,
     Charge,
-<<<<<<< HEAD
     SwapLoadout,
-=======
     FreeLook,
->>>>>>> d95e2d2b
 }
 
 /// Represents a key that the game menus recognise after input mapping
