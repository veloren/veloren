mod cache;
pub mod load;

pub use cache::FigureModelCache;
pub use load::load_mesh; // TODO: Don't make this public.

use crate::{
    anim::{
        self, biped_large::BipedLargeSkeleton, bird_medium::BirdMediumSkeleton,
        bird_small::BirdSmallSkeleton, character::CharacterSkeleton, critter::CritterSkeleton,
        dragon::DragonSkeleton, fish_medium::FishMediumSkeleton, fish_small::FishSmallSkeleton,
        object::ObjectSkeleton, quadruped_medium::QuadrupedMediumSkeleton,
        quadruped_small::QuadrupedSmallSkeleton, Animation, Skeleton,
    },
    ecs::comp::Interpolated,
    render::{Consts, FigureBoneData, FigureLocals, Globals, Light, Renderer, Shadow},
    scene::{
        camera::{Camera, CameraMode},
        Lod, SceneData,
    },
};
use common::{
    comp::{
        item::ItemKind, Body, CharacterState, Last, Loadout, Ori, PhysicsState, Pos, Scale, Stats,
        Vel,
    },
    state::State,
    states::triple_strike,
    terrain::TerrainChunk,
    vol::RectRasterableVol,
};
use hashbrown::HashMap;
use log::trace;
use specs::{Entity as EcsEntity, Join, WorldExt};
use treeculler::{BVol, BoundingSphere};
use vek::*;

const DAMAGE_FADE_COEFFICIENT: f64 = 5.0;
const MOVING_THRESHOLD: f32 = 0.7;
const MOVING_THRESHOLD_SQR: f32 = MOVING_THRESHOLD * MOVING_THRESHOLD;

pub struct FigureMgr {
    model_cache: FigureModelCache,
    critter_model_cache: FigureModelCache<CritterSkeleton>,
    quadruped_small_model_cache: FigureModelCache<QuadrupedSmallSkeleton>,
    quadruped_medium_model_cache: FigureModelCache<QuadrupedMediumSkeleton>,
    bird_medium_model_cache: FigureModelCache<BirdMediumSkeleton>,
    bird_small_model_cache: FigureModelCache<BirdSmallSkeleton>,
    dragon_model_cache: FigureModelCache<DragonSkeleton>,
    fish_medium_model_cache: FigureModelCache<FishMediumSkeleton>,
    fish_small_model_cache: FigureModelCache<FishSmallSkeleton>,
    biped_large_model_cache: FigureModelCache<BipedLargeSkeleton>,
    character_states: HashMap<EcsEntity, FigureState<CharacterSkeleton>>,
    quadruped_small_states: HashMap<EcsEntity, FigureState<QuadrupedSmallSkeleton>>,
    quadruped_medium_states: HashMap<EcsEntity, FigureState<QuadrupedMediumSkeleton>>,
    bird_medium_states: HashMap<EcsEntity, FigureState<BirdMediumSkeleton>>,
    fish_medium_states: HashMap<EcsEntity, FigureState<FishMediumSkeleton>>,
    critter_states: HashMap<EcsEntity, FigureState<CritterSkeleton>>,
    dragon_states: HashMap<EcsEntity, FigureState<DragonSkeleton>>,
    bird_small_states: HashMap<EcsEntity, FigureState<BirdSmallSkeleton>>,
    fish_small_states: HashMap<EcsEntity, FigureState<FishSmallSkeleton>>,
    biped_large_states: HashMap<EcsEntity, FigureState<BipedLargeSkeleton>>,
    object_states: HashMap<EcsEntity, FigureState<ObjectSkeleton>>,
}

impl FigureMgr {
    pub fn new() -> Self {
        Self {
            model_cache: FigureModelCache::new(),
            critter_model_cache: FigureModelCache::new(),
            quadruped_small_model_cache: FigureModelCache::new(),
            quadruped_medium_model_cache: FigureModelCache::new(),
            bird_medium_model_cache: FigureModelCache::new(),
            bird_small_model_cache: FigureModelCache::new(),
            dragon_model_cache: FigureModelCache::new(),
            fish_medium_model_cache: FigureModelCache::new(),
            fish_small_model_cache: FigureModelCache::new(),
            biped_large_model_cache: FigureModelCache::new(),
            character_states: HashMap::new(),
            quadruped_small_states: HashMap::new(),
            quadruped_medium_states: HashMap::new(),
            bird_medium_states: HashMap::new(),
            fish_medium_states: HashMap::new(),
            critter_states: HashMap::new(),
            dragon_states: HashMap::new(),
            bird_small_states: HashMap::new(),
            fish_small_states: HashMap::new(),
            biped_large_states: HashMap::new(),
            object_states: HashMap::new(),
        }
    }

    pub fn clean(&mut self, tick: u64) {
        self.model_cache.clean(tick);
        self.critter_model_cache.clean(tick);
        self.quadruped_small_model_cache.clean(tick);
        self.quadruped_medium_model_cache.clean(tick);
        self.bird_medium_model_cache.clean(tick);
        self.bird_small_model_cache.clean(tick);
        self.dragon_model_cache.clean(tick);
        self.fish_medium_model_cache.clean(tick);
        self.fish_small_model_cache.clean(tick);
        self.biped_large_model_cache.clean(tick);
    }

    pub fn maintain(&mut self, renderer: &mut Renderer, scene_data: &SceneData, camera: &Camera) {
        let state = scene_data.state;
        let time = state.get_time();
        let tick = scene_data.tick;
        let ecs = state.ecs();
        let view_distance = scene_data.view_distance;
        let dt = state.get_delta_time();
        let frustum = camera.frustum();
        // Get player position.
        let player_pos = ecs
            .read_storage::<Pos>()
            .get(scene_data.player_entity)
            .map_or(Vec3::zero(), |pos| pos.0);

        for (
            entity,
            pos,
            interpolated,
            vel,
            scale,
            body,
            character,
            last_character,
            physics,
            stats,
            loadout,
        ) in (
            &ecs.entities(),
            &ecs.read_storage::<Pos>(),
            ecs.read_storage::<Interpolated>().maybe(),
            &ecs.read_storage::<Vel>(),
            ecs.read_storage::<Scale>().maybe(),
            &ecs.read_storage::<Body>(),
            ecs.read_storage::<CharacterState>().maybe(),
            ecs.read_storage::<Last<CharacterState>>().maybe(),
            &ecs.read_storage::<PhysicsState>(),
            ecs.read_storage::<Stats>().maybe(),
            ecs.read_storage::<Loadout>().maybe(),
        )
            .join()
        {
            let is_player = scene_data.player_entity == entity;

            let (pos, ori) = interpolated
                .map(|i| (Pos(i.pos), *i.ori))
                .unwrap_or((*pos, Vec3::unit_y()));

            // Don't process figures outside the vd
            let vd_frac = Vec2::from(pos.0 - player_pos)
                .map2(TerrainChunk::RECT_SIZE, |d: f32, sz| {
                    d.abs() as f32 / sz as f32
                })
                .magnitude()
                / view_distance as f32;
            // Keep from re-adding/removing entities on the border of the vd
            if vd_frac > 1.2 {
                match body {
                    Body::Humanoid(_) => {
                        self.character_states.remove(&entity);
                    },
                    Body::QuadrupedSmall(_) => {
                        self.quadruped_small_states.remove(&entity);
                    },
                    Body::QuadrupedMedium(_) => {
                        self.quadruped_medium_states.remove(&entity);
                    },
                    Body::BirdMedium(_) => {
                        self.bird_medium_states.remove(&entity);
                    },
                    Body::FishMedium(_) => {
                        self.fish_medium_states.remove(&entity);
                    },
                    Body::Critter(_) => {
                        self.critter_states.remove(&entity);
                    },
                    Body::Dragon(_) => {
                        self.dragon_states.remove(&entity);
                    },
                    Body::BirdSmall(_) => {
                        self.bird_small_states.remove(&entity);
                    },
                    Body::FishSmall(_) => {
                        self.fish_small_states.remove(&entity);
                    },
                    Body::BipedLarge(_) => {
                        self.biped_large_states.remove(&entity);
                    },
                    Body::Object(_) => {
                        self.object_states.remove(&entity);
                    },
                }
                continue;
            } else if vd_frac > 1.0 {
                match body {
                    Body::Humanoid(_) => {
                        self.character_states
                            .get_mut(&entity)
                            .map(|state| state.visible = false);
                    },
                    Body::QuadrupedSmall(_) => {
                        self.quadruped_small_states
                            .get_mut(&entity)
                            .map(|state| state.visible = false);
                    },
                    Body::QuadrupedMedium(_) => {
                        self.quadruped_medium_states
                            .get_mut(&entity)
                            .map(|state| state.visible = false);
                    },
                    Body::BirdMedium(_) => {
                        self.bird_medium_states
                            .get_mut(&entity)
                            .map(|state| state.visible = false);
                    },
                    Body::FishMedium(_) => {
                        self.fish_medium_states
                            .get_mut(&entity)
                            .map(|state| state.visible = false);
                    },
                    Body::Critter(_) => {
                        self.critter_states
                            .get_mut(&entity)
                            .map(|state| state.visible = false);
                    },
                    Body::Dragon(_) => {
                        self.dragon_states
                            .get_mut(&entity)
                            .map(|state| state.visible = false);
                    },
                    Body::BirdSmall(_) => {
                        self.bird_small_states
                            .get_mut(&entity)
                            .map(|state| state.visible = false);
                    },
                    Body::FishSmall(_) => {
                        self.fish_small_states
                            .get_mut(&entity)
                            .map(|state| state.visible = false);
                    },
                    Body::BipedLarge(_) => {
                        self.biped_large_states
                            .get_mut(&entity)
                            .map(|state| state.visible = false);
                    },
                    Body::Object(_) => {
                        self.object_states
                            .get_mut(&entity)
                            .map(|state| state.visible = false);
                    },
                }
                continue;
            }

            // Don't process figures outside the frustum spectrum
            let (in_frustum, lpindex) =
                BoundingSphere::new(pos.0.into_array(), scale.unwrap_or(&Scale(1.0)).0 * 2.0)
                    .coherent_test_against_frustum(
                        &frustum,
                        match body {
                            Body::Humanoid(_) => self
                                .character_states
                                .get(&entity)
                                .map(|state| state.lpindex),
                            Body::QuadrupedSmall(_) => self
                                .quadruped_small_states
                                .get(&entity)
                                .map(|state| state.lpindex),
                            Body::QuadrupedMedium(_) => self
                                .quadruped_medium_states
                                .get(&entity)
                                .map(|state| state.lpindex),
                            Body::BirdMedium(_) => self
                                .bird_medium_states
                                .get(&entity)
                                .map(|state| state.lpindex),
                            Body::FishMedium(_) => self
                                .fish_medium_states
                                .get(&entity)
                                .map(|state| state.lpindex),
                            Body::Critter(_) => {
                                self.critter_states.get(&entity).map(|state| state.lpindex)
                            },
                            Body::Dragon(_) => {
                                self.dragon_states.get(&entity).map(|state| state.lpindex)
                            },
                            Body::BirdSmall(_) => self
                                .bird_small_states
                                .get(&entity)
                                .map(|state| state.lpindex),
                            Body::FishSmall(_) => self
                                .fish_small_states
                                .get(&entity)
                                .map(|state| state.lpindex),
                            Body::BipedLarge(_) => self
                                .biped_large_states
                                .get(&entity)
                                .map(|state| state.lpindex),
                            Body::Object(_) => {
                                self.object_states.get(&entity).map(|state| state.lpindex)
                            },
                        }
                        .unwrap_or(0),
                    );

            if !in_frustum {
                match body {
                    Body::Humanoid(_) => {
                        self.character_states.get_mut(&entity).map(|state| {
                            state.lpindex = lpindex;
                            state.visible = false
                        });
                    },
                    Body::QuadrupedSmall(_) => {
                        self.quadruped_small_states.get_mut(&entity).map(|state| {
                            state.lpindex = lpindex;
                            state.visible = false
                        });
                    },
                    Body::QuadrupedMedium(_) => {
                        self.quadruped_medium_states.get_mut(&entity).map(|state| {
                            state.lpindex = lpindex;
                            state.visible = false
                        });
                    },
                    Body::BirdMedium(_) => {
                        self.bird_medium_states.get_mut(&entity).map(|state| {
                            state.lpindex = lpindex;
                            state.visible = false
                        });
                    },
                    Body::FishMedium(_) => {
                        self.fish_medium_states.get_mut(&entity).map(|state| {
                            state.lpindex = lpindex;
                            state.visible = false
                        });
                    },
                    Body::Critter(_) => {
                        self.critter_states.get_mut(&entity).map(|state| {
                            state.lpindex = lpindex;
                            state.visible = false
                        });
                    },
                    Body::Dragon(_) => {
                        self.dragon_states.get_mut(&entity).map(|state| {
                            state.lpindex = lpindex;
                            state.visible = false
                        });
                    },
                    Body::BirdSmall(_) => {
                        self.bird_small_states.get_mut(&entity).map(|state| {
                            state.lpindex = lpindex;
                            state.visible = false
                        });
                    },
                    Body::FishSmall(_) => {
                        self.fish_small_states.get_mut(&entity).map(|state| {
                            state.lpindex = lpindex;
                            state.visible = false
                        });
                    },
                    Body::BipedLarge(_) => {
                        self.biped_large_states.get_mut(&entity).map(|state| {
                            state.lpindex = lpindex;
                            state.visible = false
                        });
                    },
                    Body::Object(_) => {
                        self.object_states.get_mut(&entity).map(|state| {
                            state.lpindex = lpindex;
                            state.visible = false
                        });
                    },
                }
            }

            // Change in health as color!
            let col = stats
                .map(|s| {
                    Rgba::broadcast(1.0)
                        + Rgba::new(2.0, 2.0, 2., 0.00).map(|c| {
                            (c / (1.0 + DAMAGE_FADE_COEFFICIENT * s.health.last_change.0)) as f32
                        })
                })
                .unwrap_or(Rgba::broadcast(1.0));

            let scale = scale.map(|s| s.0).unwrap_or(1.0);

            let mut state_animation_rate = 1.0;

            let active_item_kind = loadout
                .and_then(|l| l.active_item.as_ref())
                .map(|i| &i.item.kind);
            let active_tool_kind = if let Some(ItemKind::Tool(tool)) = active_item_kind {
                Some(tool.kind)
            } else {
                None
            };

            match body {
                Body::Humanoid(_) => {
                    let skeleton_attr = &self
                        .model_cache
                        .get_or_create_model(
                            renderer,
                            *body,
                            loadout,
                            tick,
                            CameraMode::default(),
                            None,
                        )
                        .1;

                    let state = self
                        .character_states
                        .entry(entity)
                        .or_insert_with(|| FigureState::new(renderer, CharacterSkeleton::new()));
                    let (character, last_character) = match (character, last_character) {
                        (Some(c), Some(l)) => (c, l),
                        _ => continue,
                    };

                    if !character.same_variant(&last_character.0) {
                        state.state_time = 0.0;
                    }

                    let target_base = match (
                        physics.on_ground,
                        vel.0.magnitude_squared() > MOVING_THRESHOLD_SQR, // Moving
                        physics.in_fluid,                                 // In water
                    ) {
                        // Standing
                        (true, false, _) => anim::character::StandAnimation::update_skeleton(
                            &CharacterSkeleton::new(),
                            (active_tool_kind, time),
                            state.state_time,
                            &mut state_animation_rate,
                            skeleton_attr,
                        ),
                        // Running
                        (true, true, _) => anim::character::RunAnimation::update_skeleton(
                            &CharacterSkeleton::new(),
                            (active_tool_kind, vel.0, ori, state.last_ori, time),
                            state.state_time,
                            &mut state_animation_rate,
                            skeleton_attr,
                        ),
                        // In air
                        (false, _, false) => anim::character::JumpAnimation::update_skeleton(
                            &CharacterSkeleton::new(),
                            (active_tool_kind, time),
                            state.state_time,
                            &mut state_animation_rate,
                            skeleton_attr,
                        ),
                        // Swim
                        (false, _, true) => anim::character::SwimAnimation::update_skeleton(
                            &CharacterSkeleton::new(),
                            (active_tool_kind, vel.0, ori.magnitude(), time),
                            state.state_time,
                            &mut state_animation_rate,
                            skeleton_attr,
                        ),
                    };
                    let target_bones = match &character {
                        CharacterState::Roll { .. } => {
                            anim::character::RollAnimation::update_skeleton(
                                &target_base,
                                (active_tool_kind, ori, state.last_ori, time),
                                state.state_time,
                                &mut state_animation_rate,
                                skeleton_attr,
                            )
                        },
                        CharacterState::BasicMelee(_) => {
                            anim::character::AlphaAnimation::update_skeleton(
                                &target_base,
                                (active_tool_kind, vel.0.magnitude(), time),
                                state.state_time,
                                &mut state_animation_rate,
                                skeleton_attr,
                            )
                        },
                        CharacterState::BasicRanged(data) => {
                            if data.exhausted {
                                anim::character::ShootAnimation::update_skeleton(
                                    &target_base,
                                    (active_tool_kind, vel.0.magnitude(), time),
                                    state.state_time,
                                    &mut state_animation_rate,
                                    skeleton_attr,
                                )
                            } else {
                                anim::character::ChargeAnimation::update_skeleton(
                                    &target_base,
                                    (active_tool_kind, vel.0.magnitude(), time),
                                    state.state_time,
                                    &mut state_animation_rate,
                                    skeleton_attr,
                                )
                            }
                        },
                        CharacterState::Boost(_) => {
                            anim::character::AlphaAnimation::update_skeleton(
                                &target_base,
                                (active_tool_kind, vel.0.magnitude(), time),
                                state.state_time,
                                &mut state_animation_rate,
                                skeleton_attr,
                            )
                        },
                        CharacterState::DashMelee(_) => {
                            anim::character::DashAnimation::update_skeleton(
                                &target_base,
                                (active_tool_kind, time),
                                state.state_time,
                                &mut state_animation_rate,
                                skeleton_attr,
                            )
                        },
                        CharacterState::TripleStrike(s) => match s.stage {
                            triple_strike::Stage::First => {
                                anim::character::AlphaAnimation::update_skeleton(
                                    &target_base,
                                    (active_tool_kind, vel.0.magnitude(), time),
                                    state.state_time,
                                    &mut state_animation_rate,
                                    skeleton_attr,
                                )
                            },
                            triple_strike::Stage::Second => {
                                anim::character::SpinAnimation::update_skeleton(
                                    &target_base,
                                    (active_tool_kind, time),
                                    state.state_time,
                                    &mut state_animation_rate,
                                    skeleton_attr,
                                )
                            },
                            triple_strike::Stage::Third => {
                                anim::character::BetaAnimation::update_skeleton(
                                    &target_base,
                                    (active_tool_kind, vel.0.magnitude(), time),
                                    state.state_time,
                                    &mut state_animation_rate,
                                    skeleton_attr,
                                )
                            },
                        },
                        CharacterState::BasicBlock { .. } => {
                            anim::character::BlockIdleAnimation::update_skeleton(
                                &CharacterSkeleton::new(),
                                (active_tool_kind, time),
                                state.state_time,
                                &mut state_animation_rate,
                                skeleton_attr,
                            )
                        },
                        /*
                        CharacterState::Charge(_) => {
                            anim::character::ChargeAnimation::update_skeleton(
                                &target_base,
                                (active_tool_kind, time),
                                state.state_time,
                                &mut state_animation_rate,
                                skeleton_attr,
                            )
                        }*/
                        CharacterState::Equipping { .. } => {
                            anim::character::EquipAnimation::update_skeleton(
                                &target_base,
                                (active_tool_kind, vel.0.magnitude(), time),
                                state.state_time,
                                &mut state_animation_rate,
                                skeleton_attr,
                            )
                        },
                        CharacterState::Wielding { .. } => {
                            anim::character::WieldAnimation::update_skeleton(
                                &target_base,
                                (active_tool_kind, vel.0.magnitude(), time),
                                state.state_time,
                                &mut state_animation_rate,
                                skeleton_attr,
                            )
                        },
                        CharacterState::Glide { .. } => {
                            anim::character::GlidingAnimation::update_skeleton(
                                &target_base,
                                (active_tool_kind, vel.0, ori, state.last_ori, time),
                                state.state_time,
                                &mut state_animation_rate,
                                skeleton_attr,
                            )
                        },
                        CharacterState::Climb { .. } => {
                            anim::character::ClimbAnimation::update_skeleton(
                                &CharacterSkeleton::new(),
                                (active_tool_kind, vel.0, ori, time),
                                state.state_time,
                                &mut state_animation_rate,
                                skeleton_attr,
                            )
                        },
                        CharacterState::Sit { .. } => {
                            anim::character::SitAnimation::update_skeleton(
                                &CharacterSkeleton::new(),
                                (active_tool_kind, time),
                                state.state_time,
                                &mut state_animation_rate,
                                skeleton_attr,
                            )
                        },
                        _ => target_base,
                    };

                    state.skeleton.interpolate(&target_bones, dt);
                    state.update(
                        renderer,
                        pos.0,
                        ori,
                        scale,
                        col,
                        dt,
                        state_animation_rate,
                        lpindex,
                        true,
                        is_player,
                    );
                },
                Body::QuadrupedSmall(_) => {
                    let skeleton_attr = &self
                        .quadruped_small_model_cache
                        .get_or_create_model(
                            renderer,
                            *body,
                            loadout,
                            tick,
                            CameraMode::default(),
                            None,
                        )
                        .1;

                    let state = self
                        .quadruped_small_states
                        .entry(entity)
                        .or_insert_with(|| {
                            FigureState::new(renderer, QuadrupedSmallSkeleton::new())
                        });

                    let (character, last_character) = match (character, last_character) {
                        (Some(c), Some(l)) => (c, l),
                        _ => continue,
                    };

                    if !character.same_variant(&last_character.0) {
                        state.state_time = 0.0;
                    }

                    let target_base = match (
                        physics.on_ground,
                        vel.0.magnitude_squared() > MOVING_THRESHOLD_SQR, // Moving
                        physics.in_fluid,                                 // In water
                    ) {
                        // Standing
                        (true, false, false) => {
                            anim::quadruped_small::IdleAnimation::update_skeleton(
                                &QuadrupedSmallSkeleton::new(),
                                time,
                                state.state_time,
                                &mut state_animation_rate,
                                skeleton_attr,
                            )
                        },
                        // Running
                        (true, true, false) => {
                            anim::quadruped_small::RunAnimation::update_skeleton(
                                &QuadrupedSmallSkeleton::new(),
                                (vel.0.magnitude(), time),
                                state.state_time,
                                &mut state_animation_rate,
                                skeleton_attr,
                            )
                        },
                        // In air
                        (false, _, false) => anim::quadruped_small::JumpAnimation::update_skeleton(
                            &QuadrupedSmallSkeleton::new(),
                            (vel.0.magnitude(), time),
                            state.state_time,
                            &mut state_animation_rate,
                            skeleton_attr,
                        ),

                        // TODO!
                        _ => state.skeleton_mut().clone(),
                    };

                    state.skeleton.interpolate(&target_base, dt);
                    state.update(
                        renderer,
                        pos.0,
                        ori,
                        scale,
                        col,
                        dt,
                        state_animation_rate,
                        lpindex,
                        true,
                        is_player,
                    );
                },
                Body::QuadrupedMedium(_) => {
                    let skeleton_attr = &self
                        .quadruped_medium_model_cache
                        .get_or_create_model(
                            renderer,
                            *body,
                            loadout,
                            tick,
                            CameraMode::default(),
                            None,
                        )
                        .1;

                    let state = self
                        .quadruped_medium_states
                        .entry(entity)
                        .or_insert_with(|| {
                            FigureState::new(renderer, QuadrupedMediumSkeleton::new())
                        });

                    let (character, last_character) = match (character, last_character) {
                        (Some(c), Some(l)) => (c, l),
                        _ => continue,
                    };

                    if !character.same_variant(&last_character.0) {
                        state.state_time = 0.0;
                    }

                    let target_base = match (
                        physics.on_ground,
                        vel.0.magnitude_squared() > MOVING_THRESHOLD_SQR, // Moving
                        physics.in_fluid,                                 // In water
                    ) {
                        // Standing
                        (true, false, false) => {
                            anim::quadruped_medium::IdleAnimation::update_skeleton(
                                &QuadrupedMediumSkeleton::new(),
                                time,
                                state.state_time,
                                &mut state_animation_rate,
                                skeleton_attr,
                            )
                        },
                        // Running
                        (true, true, false) => {
                            anim::quadruped_medium::RunAnimation::update_skeleton(
                                &QuadrupedMediumSkeleton::new(),
                                (vel.0.magnitude(), time),
                                state.state_time,
                                &mut state_animation_rate,
                                skeleton_attr,
                            )
                        },
                        // In air
                        (false, _, false) => {
                            anim::quadruped_medium::JumpAnimation::update_skeleton(
                                &QuadrupedMediumSkeleton::new(),
                                (vel.0.magnitude(), time),
                                state.state_time,
                                &mut state_animation_rate,
                                skeleton_attr,
                            )
                        },

                        // TODO!
                        _ => state.skeleton_mut().clone(),
                    };

                    state.skeleton.interpolate(&target_base, dt);
                    state.update(
                        renderer,
                        pos.0,
                        ori,
                        scale,
                        col,
                        dt,
                        state_animation_rate,
                        lpindex,
                        true,
                        is_player,
                    );
                },
                Body::BirdMedium(_) => {
                    let skeleton_attr = &self
                        .bird_medium_model_cache
                        .get_or_create_model(
                            renderer,
                            *body,
                            loadout,
                            tick,
                            CameraMode::default(),
                            None,
                        )
                        .1;

                    let state = self
                        .bird_medium_states
                        .entry(entity)
                        .or_insert_with(|| FigureState::new(renderer, BirdMediumSkeleton::new()));

                    let (character, last_character) = match (character, last_character) {
                        (Some(c), Some(l)) => (c, l),
                        _ => continue,
                    };

                    if !character.same_variant(&last_character.0) {
                        state.state_time = 0.0;
                    }

                    let target_base = match (
                        physics.on_ground,
                        vel.0.magnitude_squared() > MOVING_THRESHOLD_SQR, // Moving
                        physics.in_fluid,                                 // In water
                    ) {
                        // Standing
                        (true, false, false) => anim::bird_medium::IdleAnimation::update_skeleton(
                            &BirdMediumSkeleton::new(),
                            time,
                            state.state_time,
                            &mut state_animation_rate,
                            skeleton_attr,
                        ),
                        // Running
                        (true, true, false) => anim::bird_medium::RunAnimation::update_skeleton(
                            &BirdMediumSkeleton::new(),
                            (vel.0.magnitude(), time),
                            state.state_time,
                            &mut state_animation_rate,
                            skeleton_attr,
                        ),
                        // In air
                        (false, _, false) => anim::bird_medium::JumpAnimation::update_skeleton(
                            &BirdMediumSkeleton::new(),
                            (vel.0.magnitude(), time),
                            state.state_time,
                            &mut state_animation_rate,
                            skeleton_attr,
                        ),

                        // TODO!
                        _ => state.skeleton_mut().clone(),
                    };

                    state.skeleton.interpolate(&target_base, dt);
                    state.update(
                        renderer,
                        pos.0,
                        ori,
                        scale,
                        col,
                        dt,
                        state_animation_rate,
                        lpindex,
                        true,
                        is_player,
                    );
                },
                Body::FishMedium(_) => {
                    let skeleton_attr = &self
                        .fish_medium_model_cache
                        .get_or_create_model(
                            renderer,
                            *body,
                            loadout,
                            tick,
                            CameraMode::default(),
                            None,
                        )
                        .1;

                    let state = self
                        .fish_medium_states
                        .entry(entity)
                        .or_insert_with(|| FigureState::new(renderer, FishMediumSkeleton::new()));

                    let (character, last_character) = match (character, last_character) {
                        (Some(c), Some(l)) => (c, l),
                        _ => continue,
                    };

                    if !character.same_variant(&last_character.0) {
                        state.state_time = 0.0;
                    }

                    let target_base = match (
                        physics.on_ground,
                        vel.0.magnitude_squared() > MOVING_THRESHOLD_SQR, // Moving
                        physics.in_fluid,                                 // In water
                    ) {
                        // Standing
                        (true, false, false) => anim::fish_medium::IdleAnimation::update_skeleton(
                            &FishMediumSkeleton::new(),
                            time,
                            state.state_time,
                            &mut state_animation_rate,
                            skeleton_attr,
                        ),
                        // Running
                        (true, true, false) => anim::fish_medium::RunAnimation::update_skeleton(
                            &FishMediumSkeleton::new(),
                            (vel.0.magnitude(), time),
                            state.state_time,
                            &mut state_animation_rate,
                            skeleton_attr,
                        ),
                        // In air
                        (false, _, false) => anim::fish_medium::JumpAnimation::update_skeleton(
                            &FishMediumSkeleton::new(),
                            (vel.0.magnitude(), time),
                            state.state_time,
                            &mut state_animation_rate,
                            skeleton_attr,
                        ),

                        // TODO!
                        _ => state.skeleton_mut().clone(),
                    };

                    state.skeleton.interpolate(&target_base, dt);
                    state.update(
                        renderer,
                        pos.0,
                        ori,
                        scale,
                        col,
                        dt,
                        state_animation_rate,
                        lpindex,
                        true,
                        is_player,
                    );
                },
                Body::Dragon(_) => {
                    let skeleton_attr = &self
                        .dragon_model_cache
                        .get_or_create_model(
                            renderer,
                            *body,
                            loadout,
                            tick,
                            CameraMode::default(),
                            None,
                        )
                        .1;

                    let state = self
                        .dragon_states
                        .entry(entity)
                        .or_insert_with(|| FigureState::new(renderer, DragonSkeleton::new()));

                    let (character, last_character) = match (character, last_character) {
                        (Some(c), Some(l)) => (c, l),
                        _ => continue,
                    };

                    if !character.same_variant(&last_character.0) {
                        state.state_time = 0.0;
                    }

                    let target_base = match (
                        physics.on_ground,
                        vel.0.magnitude_squared() > MOVING_THRESHOLD_SQR, // Moving
                        physics.in_fluid,                                 // In water
                    ) {
                        // Standing
                        (true, false, false) => anim::dragon::IdleAnimation::update_skeleton(
                            &DragonSkeleton::new(),
                            time,
                            state.state_time,
                            &mut state_animation_rate,
                            skeleton_attr,
                        ),
                        // Running
                        (true, true, false) => anim::dragon::RunAnimation::update_skeleton(
                            &DragonSkeleton::new(),
                            (vel.0.magnitude(), time),
                            state.state_time,
                            &mut state_animation_rate,
                            skeleton_attr,
                        ),
                        // In air
                        (false, _, false) => anim::dragon::JumpAnimation::update_skeleton(
                            &DragonSkeleton::new(),
                            (vel.0.magnitude(), time),
                            state.state_time,
                            &mut state_animation_rate,
                            skeleton_attr,
                        ),

                        // TODO!
                        _ => state.skeleton_mut().clone(),
                    };

                    state.skeleton.interpolate(&target_base, dt);
                    state.update(
                        renderer,
                        pos.0,
                        ori,
                        scale,
                        col,
                        dt,
                        state_animation_rate,
                        lpindex,
                        true,
                        is_player,
                    );
                },
                Body::Critter(_) => {
                    let skeleton_attr = &self
                        .critter_model_cache
                        .get_or_create_model(
                            renderer,
                            *body,
                            loadout,
                            tick,
                            CameraMode::default(),
                            None,
                        )
                        .1;

                    let state = self
                        .critter_states
                        .entry(entity)
                        .or_insert_with(|| FigureState::new(renderer, CritterSkeleton::new()));

                    let (character, last_character) = match (character, last_character) {
                        (Some(c), Some(l)) => (c, l),
                        _ => continue,
                    };

                    if !character.same_variant(&last_character.0) {
                        state.state_time = 0.0;
                    }

                    let target_base = match (
                        physics.on_ground,
                        vel.0.magnitude_squared() > MOVING_THRESHOLD_SQR, // Moving
                        physics.in_fluid,                                 // In water
                    ) {
                        // Standing
                        (true, false, false) => anim::critter::IdleAnimation::update_skeleton(
                            &CritterSkeleton::new(),
                            time,
                            state.state_time,
                            &mut state_animation_rate,
                            skeleton_attr,
                        ),
                        // Running
                        (true, true, false) => anim::critter::RunAnimation::update_skeleton(
                            &CritterSkeleton::new(),
                            (vel.0.magnitude(), time),
                            state.state_time,
                            &mut state_animation_rate,
                            skeleton_attr,
                        ),
                        // In air
                        (false, _, false) => anim::critter::JumpAnimation::update_skeleton(
                            &CritterSkeleton::new(),
                            (vel.0.magnitude(), time),
                            state.state_time,
                            &mut state_animation_rate,
                            skeleton_attr,
                        ),

                        // TODO!
                        _ => state.skeleton_mut().clone(),
                    };

                    state.skeleton.interpolate(&target_base, dt);
                    state.update(
                        renderer,
                        pos.0,
                        ori,
                        scale,
                        col,
                        dt,
                        state_animation_rate,
                        lpindex,
                        true,
                        is_player,
                    );
                },
                Body::BirdSmall(_) => {
                    let skeleton_attr = &self
                        .bird_small_model_cache
                        .get_or_create_model(
                            renderer,
                            *body,
                            loadout,
                            tick,
                            CameraMode::default(),
                            None,
                        )
                        .1;

                    let state = self
                        .bird_small_states
                        .entry(entity)
                        .or_insert_with(|| FigureState::new(renderer, BirdSmallSkeleton::new()));

                    let (character, last_character) = match (character, last_character) {
                        (Some(c), Some(l)) => (c, l),
                        _ => continue,
                    };

                    if !character.same_variant(&last_character.0) {
                        state.state_time = 0.0;
                    }

                    let target_base = match (
                        physics.on_ground,
                        vel.0.magnitude_squared() > MOVING_THRESHOLD_SQR, // Moving
                        physics.in_fluid,                                 // In water
                    ) {
                        // Standing
                        (true, false, false) => anim::bird_small::IdleAnimation::update_skeleton(
                            &BirdSmallSkeleton::new(),
                            time,
                            state.state_time,
                            &mut state_animation_rate,
                            skeleton_attr,
                        ),
                        // Running
                        (true, true, false) => anim::bird_small::RunAnimation::update_skeleton(
                            &BirdSmallSkeleton::new(),
                            (vel.0.magnitude(), time),
                            state.state_time,
                            &mut state_animation_rate,
                            skeleton_attr,
                        ),
                        // In air
                        (false, _, false) => anim::bird_small::JumpAnimation::update_skeleton(
                            &BirdSmallSkeleton::new(),
                            (vel.0.magnitude(), time),
                            state.state_time,
                            &mut state_animation_rate,
                            skeleton_attr,
                        ),

                        // TODO!
                        _ => state.skeleton_mut().clone(),
                    };

                    state.skeleton.interpolate(&target_base, dt);
                    state.update(
                        renderer,
                        pos.0,
                        ori,
                        scale,
                        col,
                        dt,
                        state_animation_rate,
                        lpindex,
                        true,
                        is_player,
                    );
                },
                Body::FishSmall(_) => {
                    let skeleton_attr = &self
                        .fish_small_model_cache
                        .get_or_create_model(
                            renderer,
                            *body,
                            loadout,
                            tick,
                            CameraMode::default(),
                            None,
                        )
                        .1;

                    let state = self
                        .fish_small_states
                        .entry(entity)
                        .or_insert_with(|| FigureState::new(renderer, FishSmallSkeleton::new()));

                    let (character, last_character) = match (character, last_character) {
                        (Some(c), Some(l)) => (c, l),
                        _ => continue,
                    };

                    if !character.same_variant(&last_character.0) {
                        state.state_time = 0.0;
                    }

                    let target_base = match (
                        physics.on_ground,
                        vel.0.magnitude_squared() > MOVING_THRESHOLD_SQR, // Moving
                        physics.in_fluid,                                 // In water
                    ) {
                        // Standing
                        (true, false, false) => anim::fish_small::IdleAnimation::update_skeleton(
                            &FishSmallSkeleton::new(),
                            time,
                            state.state_time,
                            &mut state_animation_rate,
                            skeleton_attr,
                        ),
                        // Running
                        (true, true, false) => anim::fish_small::RunAnimation::update_skeleton(
                            &FishSmallSkeleton::new(),
                            (vel.0.magnitude(), time),
                            state.state_time,
                            &mut state_animation_rate,
                            skeleton_attr,
                        ),
                        // In air
                        (false, _, false) => anim::fish_small::JumpAnimation::update_skeleton(
                            &FishSmallSkeleton::new(),
                            (vel.0.magnitude(), time),
                            state.state_time,
                            &mut state_animation_rate,
                            skeleton_attr,
                        ),

                        // TODO!
                        _ => state.skeleton_mut().clone(),
                    };

                    state.skeleton.interpolate(&target_base, dt);
                    state.update(
                        renderer,
                        pos.0,
                        ori,
                        scale,
                        col,
                        dt,
                        state_animation_rate,
                        lpindex,
                        true,
                        is_player,
                    );
                },
                Body::BipedLarge(_) => {
                    let skeleton_attr = &self
                        .biped_large_model_cache
                        .get_or_create_model(
                            renderer,
                            *body,
                            loadout,
                            tick,
                            CameraMode::default(),
                            None,
                        )
                        .1;

                    let state = self
                        .biped_large_states
                        .entry(entity)
                        .or_insert_with(|| FigureState::new(renderer, BipedLargeSkeleton::new()));

                    let (character, last_character) = match (character, last_character) {
                        (Some(c), Some(l)) => (c, l),
                        _ => continue,
                    };

                    if !character.same_variant(&last_character.0) {
                        state.state_time = 0.0;
                    }

                    let target_base = match (
                        physics.on_ground,
                        vel.0.magnitude_squared() > MOVING_THRESHOLD_SQR, // Moving
                        physics.in_fluid,                                 // In water
                    ) {
                        // Standing
                        (true, false, false) => anim::biped_large::IdleAnimation::update_skeleton(
                            &BipedLargeSkeleton::new(),
                            time,
                            state.state_time,
                            &mut state_animation_rate,
                            skeleton_attr,
                        ),
                        // Running
                        (true, true, false) => anim::biped_large::RunAnimation::update_skeleton(
                            &BipedLargeSkeleton::new(),
                            (vel.0.magnitude(), time),
                            state.state_time,
                            &mut state_animation_rate,
                            skeleton_attr,
                        ),
                        // In air
                        (false, _, false) => anim::biped_large::JumpAnimation::update_skeleton(
                            &BipedLargeSkeleton::new(),
                            (vel.0.magnitude(), time),
                            state.state_time,
                            &mut state_animation_rate,
                            skeleton_attr,
                        ),

                        // TODO!
                        _ => state.skeleton_mut().clone(),
                    };

                    state.skeleton.interpolate(&target_base, dt);
                    state.update(
                        renderer,
                        pos.0,
                        ori,
                        scale,
                        col,
                        dt,
                        state_animation_rate,
                        lpindex,
                        true,
                        is_player,
                    );
                },
                Body::Object(_) => {
                    let state = self
                        .object_states
                        .entry(entity)
                        .or_insert_with(|| FigureState::new(renderer, ObjectSkeleton::new()));

                    state.skeleton = state.skeleton_mut().clone();
                    state.update(
                        renderer,
                        pos.0,
                        ori,
                        scale,
                        col,
                        dt,
                        state_animation_rate,
                        lpindex,
                        true,
                        is_player,
                    );
                },
            }
        }

        // Clear states that have deleted entities.
        self.character_states
            .retain(|entity, _| ecs.entities().is_alive(*entity));
        self.quadruped_small_states
            .retain(|entity, _| ecs.entities().is_alive(*entity));
        self.quadruped_medium_states
            .retain(|entity, _| ecs.entities().is_alive(*entity));
        self.bird_medium_states
            .retain(|entity, _| ecs.entities().is_alive(*entity));
        self.fish_medium_states
            .retain(|entity, _| ecs.entities().is_alive(*entity));
        self.critter_states
            .retain(|entity, _| ecs.entities().is_alive(*entity));
        self.dragon_states
            .retain(|entity, _| ecs.entities().is_alive(*entity));
        self.bird_small_states
            .retain(|entity, _| ecs.entities().is_alive(*entity));
        self.fish_small_states
            .retain(|entity, _| ecs.entities().is_alive(*entity));
        self.biped_large_states
            .retain(|entity, _| ecs.entities().is_alive(*entity));
        self.object_states
            .retain(|entity, _| ecs.entities().is_alive(*entity));
    }

    pub fn render(
        &mut self,
        renderer: &mut Renderer,
        state: &State,
        player_entity: EcsEntity,
        tick: u64,
        globals: &Consts<Globals>,
        lights: &Consts<Light>,
        shadows: &Consts<Shadow>,
        lod: &Lod,
        camera: &Camera,
    ) {
        let ecs = state.ecs();

        let character_state_storage = state.read_storage::<common::comp::CharacterState>();
        let character_state = character_state_storage.get(player_entity);

        for (entity, _, _, body, _, loadout, _) in (
            &ecs.entities(),
            &ecs.read_storage::<Pos>(),
            ecs.read_storage::<Ori>().maybe(),
            &ecs.read_storage::<Body>(),
            ecs.read_storage::<Stats>().maybe(),
            ecs.read_storage::<Loadout>().maybe(),
            ecs.read_storage::<Scale>().maybe(),
        )
            .join()
        // Don't render dead entities
        .filter(|(_, _, _, _, stats, _, _)| stats.map_or(true, |s| !s.is_dead))
        {
            let is_player = entity == player_entity;

            if !is_player {
                self.render_figure(
                    renderer,
                    tick,
                    globals,
                    lights,
                    shadows,
                    camera,
                    character_state,
                    entity,
                    body,
                    loadout,
                    false,
                );
            }
        }
    }

    pub fn render_player(
        &mut self,
        renderer: &mut Renderer,
        state: &State,
        player_entity: EcsEntity,
        tick: u64,
        globals: &Consts<Globals>,
        lights: &Consts<Light>,
        shadows: &Consts<Shadow>,
        camera: &Camera,
    ) {
        let ecs = state.ecs();

        let character_state_storage = state.read_storage::<common::comp::CharacterState>();
        let character_state = character_state_storage.get(player_entity);

        if let Some(body) = ecs.read_storage::<Body>().get(player_entity) {
            let stats_storage = state.read_storage::<Stats>();
            let stats = stats_storage.get(player_entity);

            if stats.map_or(false, |s| s.is_dead) {
                return;
            }

            let loadout_storage = ecs.read_storage::<Loadout>();
            let loadout = loadout_storage.get(player_entity);

            self.render_figure(
                renderer,
                tick,
                globals,
                lights,
                shadows,
                camera,
                character_state,
                player_entity,
                body,
                loadout,
                true,
            );
        }
    }

    fn render_figure(
        &mut self,
        renderer: &mut Renderer,
        tick: u64,
        globals: &Consts<Globals>,
        lights: &Consts<Light>,
        shadows: &Consts<Shadow>,
        camera: &Camera,
        character_state: Option<&CharacterState>,
        entity: EcsEntity,
        body: &Body,
        loadout: Option<&Loadout>,
        is_player: bool,
    ) {
        let player_camera_mode = if is_player {
            camera.get_mode()
        } else {
            CameraMode::default()
        };
        let character_state = if is_player { character_state } else { None };

        let FigureMgr {
            model_cache,
            critter_model_cache,
            quadruped_small_model_cache,
            quadruped_medium_model_cache,
            bird_medium_model_cache,
            bird_small_model_cache,
            dragon_model_cache,
            fish_medium_model_cache,
            fish_small_model_cache,
            biped_large_model_cache,
            character_states,
            quadruped_small_states,
            quadruped_medium_states,
            bird_medium_states,
            fish_medium_states,
            critter_states,
            dragon_states,
            bird_small_states,
            fish_small_states,
            biped_large_states,
            object_states,
        } = self;
        if let Some((locals, bone_consts, model)) = match body {
            Body::Humanoid(_) => character_states
                .get(&entity)
                .filter(|state| state.visible)
                .map(|state| {
                    (
                        state.locals(),
                        state.bone_consts(),
                        &model_cache
                            .get_or_create_model(
                                renderer,
                                *body,
                                loadout,
                                tick,
                                player_camera_mode,
                                character_state,
                            )
                            .0,
                    )
                }),
<<<<<<< HEAD
            } {
                renderer.render_figure(
                    model,
                    globals,
                    locals,
                    bone_consts,
                    lights,
                    shadows,
                    &lod.map,
                    &lod.horizon,
                );
=======
            Body::QuadrupedSmall(_) => quadruped_small_states.get(&entity).map(|state| {
                (
                    state.locals(),
                    state.bone_consts(),
                    &quadruped_small_model_cache
                        .get_or_create_model(
                            renderer,
                            *body,
                            loadout,
                            tick,
                            player_camera_mode,
                            character_state,
                        )
                        .0,
                )
            }),
            Body::QuadrupedMedium(_) => quadruped_medium_states.get(&entity).map(|state| {
                (
                    state.locals(),
                    state.bone_consts(),
                    &quadruped_medium_model_cache
                        .get_or_create_model(
                            renderer,
                            *body,
                            loadout,
                            tick,
                            player_camera_mode,
                            character_state,
                        )
                        .0,
                )
            }),
            Body::BirdMedium(_) => bird_medium_states.get(&entity).map(|state| {
                (
                    state.locals(),
                    state.bone_consts(),
                    &bird_medium_model_cache
                        .get_or_create_model(
                            renderer,
                            *body,
                            loadout,
                            tick,
                            player_camera_mode,
                            character_state,
                        )
                        .0,
                )
            }),
            Body::FishMedium(_) => fish_medium_states.get(&entity).map(|state| {
                (
                    state.locals(),
                    state.bone_consts(),
                    &fish_medium_model_cache
                        .get_or_create_model(
                            renderer,
                            *body,
                            loadout,
                            tick,
                            player_camera_mode,
                            character_state,
                        )
                        .0,
                )
            }),
            Body::Critter(_) => critter_states.get(&entity).map(|state| {
                (
                    state.locals(),
                    state.bone_consts(),
                    &critter_model_cache
                        .get_or_create_model(
                            renderer,
                            *body,
                            loadout,
                            tick,
                            player_camera_mode,
                            character_state,
                        )
                        .0,
                )
            }),
            Body::Dragon(_) => dragon_states.get(&entity).map(|state| {
                (
                    state.locals(),
                    state.bone_consts(),
                    &dragon_model_cache
                        .get_or_create_model(
                            renderer,
                            *body,
                            loadout,
                            tick,
                            player_camera_mode,
                            character_state,
                        )
                        .0,
                )
            }),
            Body::BirdSmall(_) => bird_small_states.get(&entity).map(|state| {
                (
                    state.locals(),
                    state.bone_consts(),
                    &bird_small_model_cache
                        .get_or_create_model(
                            renderer,
                            *body,
                            loadout,
                            tick,
                            player_camera_mode,
                            character_state,
                        )
                        .0,
                )
            }),
            Body::FishSmall(_) => fish_small_states.get(&entity).map(|state| {
                (
                    state.locals(),
                    state.bone_consts(),
                    &fish_small_model_cache
                        .get_or_create_model(
                            renderer,
                            *body,
                            loadout,
                            tick,
                            player_camera_mode,
                            character_state,
                        )
                        .0,
                )
            }),
            Body::BipedLarge(_) => biped_large_states.get(&entity).map(|state| {
                (
                    state.locals(),
                    state.bone_consts(),
                    &biped_large_model_cache
                        .get_or_create_model(
                            renderer,
                            *body,
                            loadout,
                            tick,
                            player_camera_mode,
                            character_state,
                        )
                        .0,
                )
            }),
            Body::Object(_) => object_states.get(&entity).map(|state| {
                (
                    state.locals(),
                    state.bone_consts(),
                    &model_cache
                        .get_or_create_model(
                            renderer,
                            *body,
                            loadout,
                            tick,
                            player_camera_mode,
                            character_state,
                        )
                        .0,
                )
            }),
        } {
            if is_player {
                renderer.render_player(model, globals, locals, bone_consts, lights, shadows);
                renderer.render_player_shadow(model, globals, locals, bone_consts, lights, shadows);
>>>>>>> db2d233d
            } else {
                renderer.render_figure(model, globals, locals, bone_consts, lights, shadows);
            }
        } else {
            trace!("Body has no saved figure");
        }
    }

    pub fn figure_count(&self) -> usize {
        self.character_states.len()
            + self.quadruped_small_states.len()
            + self.character_states.len()
            + self.quadruped_medium_states.len()
            + self.bird_medium_states.len()
            + self.fish_medium_states.len()
            + self.critter_states.len()
            + self.dragon_states.len()
            + self.bird_small_states.len()
            + self.fish_small_states.len()
            + self.biped_large_states.len()
            + self.object_states.len()
    }

    pub fn figure_count_visible(&self) -> usize {
        self.character_states
            .iter()
            .filter(|(_, c)| c.visible)
            .count()
            + self
                .quadruped_small_states
                .iter()
                .filter(|(_, c)| c.visible)
                .count()
            + self
                .quadruped_medium_states
                .iter()
                .filter(|(_, c)| c.visible)
                .count()
            + self
                .bird_medium_states
                .iter()
                .filter(|(_, c)| c.visible)
                .count()
            + self
                .critter_states
                .iter()
                .filter(|(_, c)| c.visible)
                .count()
            + self.dragon_states.iter().filter(|(_, c)| c.visible).count()
            + self
                .fish_medium_states
                .iter()
                .filter(|(_, c)| c.visible)
                .count()
            + self
                .bird_small_states
                .iter()
                .filter(|(_, c)| c.visible)
                .count()
            + self
                .fish_small_states
                .iter()
                .filter(|(_, c)| c.visible)
                .count()
            + self
                .biped_large_states
                .iter()
                .filter(|(_, c)| c.visible)
                .count()
            + self.object_states.iter().filter(|(_, c)| c.visible).count()
    }
}

pub struct FigureState<S: Skeleton> {
    bone_consts: Consts<FigureBoneData>,
    locals: Consts<FigureLocals>,
    state_time: f64,
    skeleton: S,
    last_ori: Vec3<f32>,
    lpindex: u8,
    visible: bool,
}

impl<S: Skeleton> FigureState<S> {
    pub fn new(renderer: &mut Renderer, skeleton: S) -> Self {
        Self {
            bone_consts: renderer
                .create_consts(&skeleton.compute_matrices())
                .unwrap(),
            locals: renderer.create_consts(&[FigureLocals::default()]).unwrap(),
            state_time: 0.0,
            skeleton,
            last_ori: Vec3::zero(),
            lpindex: 0,
            visible: false,
        }
    }

    pub fn update(
        &mut self,
        renderer: &mut Renderer,
        pos: Vec3<f32>,
        ori: Vec3<f32>,
        scale: f32,
        col: Rgba<f32>,
        dt: f32,
        state_animation_rate: f32,
        lpindex: u8,
        visible: bool,
        is_player: bool,
    ) {
        self.visible = visible;
        self.lpindex = lpindex;
        // What is going on here?
        // (note: that ori is now the slerped ori)
        self.last_ori = Lerp::lerp(self.last_ori, ori, 15.0 * dt);

        self.state_time += (dt * state_animation_rate) as f64;

        let mat = Mat4::<f32>::identity()
            * Mat4::translation_3d(pos)
            * Mat4::rotation_z(-ori.x.atan2(ori.y))
            * Mat4::rotation_x(ori.z.atan2(Vec2::from(ori).magnitude()))
            * Mat4::scaling_3d(Vec3::from(0.8 * scale));

        let locals = FigureLocals::new(mat, col, is_player);
        renderer.update_consts(&mut self.locals, &[locals]).unwrap();

        renderer
            .update_consts(&mut self.bone_consts, &self.skeleton.compute_matrices())
            .unwrap();
    }

    pub fn locals(&self) -> &Consts<FigureLocals> { &self.locals }

    pub fn bone_consts(&self) -> &Consts<FigureBoneData> { &self.bone_consts }

    pub fn skeleton_mut(&mut self) -> &mut S { &mut self.skeleton }
}<|MERGE_RESOLUTION|>--- conflicted
+++ resolved
@@ -1408,6 +1408,7 @@
                     globals,
                     lights,
                     shadows,
+                    lod,
                     camera,
                     character_state,
                     entity,
@@ -1428,6 +1429,7 @@
         globals: &Consts<Globals>,
         lights: &Consts<Light>,
         shadows: &Consts<Shadow>,
+        lod: &Lod,
         camera: &Camera,
     ) {
         let ecs = state.ecs();
@@ -1452,6 +1454,7 @@
                 globals,
                 lights,
                 shadows,
+                lod,
                 camera,
                 character_state,
                 player_entity,
@@ -1469,6 +1472,7 @@
         globals: &Consts<Globals>,
         lights: &Consts<Light>,
         shadows: &Consts<Shadow>,
+        lod: &Lod,
         camera: &Camera,
         character_state: Option<&CharacterState>,
         entity: EcsEntity,
@@ -1526,8 +1530,189 @@
                             .0,
                     )
                 }),
-<<<<<<< HEAD
-            } {
+            Body::QuadrupedSmall(_) => quadruped_small_states.get(&entity).map(|state| {
+                (
+                    state.locals(),
+                    state.bone_consts(),
+                    &quadruped_small_model_cache
+                        .get_or_create_model(
+                            renderer,
+                            *body,
+                            loadout,
+                            tick,
+                            player_camera_mode,
+                            character_state,
+                        )
+                        .0,
+                )
+            }),
+            Body::QuadrupedMedium(_) => quadruped_medium_states.get(&entity).map(|state| {
+                (
+                    state.locals(),
+                    state.bone_consts(),
+                    &quadruped_medium_model_cache
+                        .get_or_create_model(
+                            renderer,
+                            *body,
+                            loadout,
+                            tick,
+                            player_camera_mode,
+                            character_state,
+                        )
+                        .0,
+                )
+            }),
+            Body::BirdMedium(_) => bird_medium_states.get(&entity).map(|state| {
+                (
+                    state.locals(),
+                    state.bone_consts(),
+                    &bird_medium_model_cache
+                        .get_or_create_model(
+                            renderer,
+                            *body,
+                            loadout,
+                            tick,
+                            player_camera_mode,
+                            character_state,
+                        )
+                        .0,
+                )
+            }),
+            Body::FishMedium(_) => fish_medium_states.get(&entity).map(|state| {
+                (
+                    state.locals(),
+                    state.bone_consts(),
+                    &fish_medium_model_cache
+                        .get_or_create_model(
+                            renderer,
+                            *body,
+                            loadout,
+                            tick,
+                            player_camera_mode,
+                            character_state,
+                        )
+                        .0,
+                )
+            }),
+            Body::Critter(_) => critter_states.get(&entity).map(|state| {
+                (
+                    state.locals(),
+                    state.bone_consts(),
+                    &critter_model_cache
+                        .get_or_create_model(
+                            renderer,
+                            *body,
+                            loadout,
+                            tick,
+                            player_camera_mode,
+                            character_state,
+                        )
+                        .0,
+                )
+            }),
+            Body::Dragon(_) => dragon_states.get(&entity).map(|state| {
+                (
+                    state.locals(),
+                    state.bone_consts(),
+                    &dragon_model_cache
+                        .get_or_create_model(
+                            renderer,
+                            *body,
+                            loadout,
+                            tick,
+                            player_camera_mode,
+                            character_state,
+                        )
+                        .0,
+                )
+            }),
+            Body::BirdSmall(_) => bird_small_states.get(&entity).map(|state| {
+                (
+                    state.locals(),
+                    state.bone_consts(),
+                    &bird_small_model_cache
+                        .get_or_create_model(
+                            renderer,
+                            *body,
+                            loadout,
+                            tick,
+                            player_camera_mode,
+                            character_state,
+                        )
+                        .0,
+                )
+            }),
+            Body::FishSmall(_) => fish_small_states.get(&entity).map(|state| {
+                (
+                    state.locals(),
+                    state.bone_consts(),
+                    &fish_small_model_cache
+                        .get_or_create_model(
+                            renderer,
+                            *body,
+                            loadout,
+                            tick,
+                            player_camera_mode,
+                            character_state,
+                        )
+                        .0,
+                )
+            }),
+            Body::BipedLarge(_) => biped_large_states.get(&entity).map(|state| {
+                (
+                    state.locals(),
+                    state.bone_consts(),
+                    &biped_large_model_cache
+                        .get_or_create_model(
+                            renderer,
+                            *body,
+                            loadout,
+                            tick,
+                            player_camera_mode,
+                            character_state,
+                        )
+                        .0,
+                )
+            }),
+            Body::Object(_) => object_states.get(&entity).map(|state| {
+                (
+                    state.locals(),
+                    state.bone_consts(),
+                    &model_cache
+                        .get_or_create_model(
+                            renderer,
+                            *body,
+                            loadout,
+                            tick,
+                            player_camera_mode,
+                            character_state,
+                        )
+                        .0,
+                )
+            }),
+        } {
+            if is_player {
+                renderer.render_player(
+                    model,
+                    globals,
+                    locals,
+                    bone_consts,
+                    lights,
+                    shadows,
+                    &lod.map,
+                    &lod.horizon,
+                );
+                renderer.render_player_shadow(
+                    model,
+                    globals,
+                    locals,
+                    bone_consts,
+                    lights,
+                    shadows,
+                    &lod.map,
+                    &lod.horizon,
+                );
+            } else {
                 renderer.render_figure(
                     model,
                     globals,
@@ -1538,174 +1723,6 @@
                     &lod.map,
                     &lod.horizon,
                 );
-=======
-            Body::QuadrupedSmall(_) => quadruped_small_states.get(&entity).map(|state| {
-                (
-                    state.locals(),
-                    state.bone_consts(),
-                    &quadruped_small_model_cache
-                        .get_or_create_model(
-                            renderer,
-                            *body,
-                            loadout,
-                            tick,
-                            player_camera_mode,
-                            character_state,
-                        )
-                        .0,
-                )
-            }),
-            Body::QuadrupedMedium(_) => quadruped_medium_states.get(&entity).map(|state| {
-                (
-                    state.locals(),
-                    state.bone_consts(),
-                    &quadruped_medium_model_cache
-                        .get_or_create_model(
-                            renderer,
-                            *body,
-                            loadout,
-                            tick,
-                            player_camera_mode,
-                            character_state,
-                        )
-                        .0,
-                )
-            }),
-            Body::BirdMedium(_) => bird_medium_states.get(&entity).map(|state| {
-                (
-                    state.locals(),
-                    state.bone_consts(),
-                    &bird_medium_model_cache
-                        .get_or_create_model(
-                            renderer,
-                            *body,
-                            loadout,
-                            tick,
-                            player_camera_mode,
-                            character_state,
-                        )
-                        .0,
-                )
-            }),
-            Body::FishMedium(_) => fish_medium_states.get(&entity).map(|state| {
-                (
-                    state.locals(),
-                    state.bone_consts(),
-                    &fish_medium_model_cache
-                        .get_or_create_model(
-                            renderer,
-                            *body,
-                            loadout,
-                            tick,
-                            player_camera_mode,
-                            character_state,
-                        )
-                        .0,
-                )
-            }),
-            Body::Critter(_) => critter_states.get(&entity).map(|state| {
-                (
-                    state.locals(),
-                    state.bone_consts(),
-                    &critter_model_cache
-                        .get_or_create_model(
-                            renderer,
-                            *body,
-                            loadout,
-                            tick,
-                            player_camera_mode,
-                            character_state,
-                        )
-                        .0,
-                )
-            }),
-            Body::Dragon(_) => dragon_states.get(&entity).map(|state| {
-                (
-                    state.locals(),
-                    state.bone_consts(),
-                    &dragon_model_cache
-                        .get_or_create_model(
-                            renderer,
-                            *body,
-                            loadout,
-                            tick,
-                            player_camera_mode,
-                            character_state,
-                        )
-                        .0,
-                )
-            }),
-            Body::BirdSmall(_) => bird_small_states.get(&entity).map(|state| {
-                (
-                    state.locals(),
-                    state.bone_consts(),
-                    &bird_small_model_cache
-                        .get_or_create_model(
-                            renderer,
-                            *body,
-                            loadout,
-                            tick,
-                            player_camera_mode,
-                            character_state,
-                        )
-                        .0,
-                )
-            }),
-            Body::FishSmall(_) => fish_small_states.get(&entity).map(|state| {
-                (
-                    state.locals(),
-                    state.bone_consts(),
-                    &fish_small_model_cache
-                        .get_or_create_model(
-                            renderer,
-                            *body,
-                            loadout,
-                            tick,
-                            player_camera_mode,
-                            character_state,
-                        )
-                        .0,
-                )
-            }),
-            Body::BipedLarge(_) => biped_large_states.get(&entity).map(|state| {
-                (
-                    state.locals(),
-                    state.bone_consts(),
-                    &biped_large_model_cache
-                        .get_or_create_model(
-                            renderer,
-                            *body,
-                            loadout,
-                            tick,
-                            player_camera_mode,
-                            character_state,
-                        )
-                        .0,
-                )
-            }),
-            Body::Object(_) => object_states.get(&entity).map(|state| {
-                (
-                    state.locals(),
-                    state.bone_consts(),
-                    &model_cache
-                        .get_or_create_model(
-                            renderer,
-                            *body,
-                            loadout,
-                            tick,
-                            player_camera_mode,
-                            character_state,
-                        )
-                        .0,
-                )
-            }),
-        } {
-            if is_player {
-                renderer.render_player(model, globals, locals, bone_consts, lights, shadows);
-                renderer.render_player_shadow(model, globals, locals, bone_consts, lights, shadows);
->>>>>>> db2d233d
-            } else {
-                renderer.render_figure(model, globals, locals, bone_consts, lights, shadows);
             }
         } else {
             trace!("Body has no saved figure");
