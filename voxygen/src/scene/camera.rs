use client::Client;
use common::vol::{ReadVol, Vox};
use frustum_query::frustum::Frustum;
use std::f32::consts::PI;
use vek::*;

<<<<<<< HEAD
const NEAR_PLANE: f32 = 0.15;
const FAR_PLANE: f32 = 5000.0;
=======
const NEAR_PLANE: f32 = 0.1;
const FAR_PLANE: f32 = 10000.0;
>>>>>>> a5962da2

const FIRST_PERSON_INTERP_TIME: f32 = 0.05;
const THIRD_PERSON_INTERP_TIME: f32 = 0.1;
pub const MIN_ZOOM: f32 = 0.1;

// Possible TODO: Add more modes
#[derive(PartialEq, Clone, Copy, Eq, Hash)]
pub enum CameraMode {
    FirstPerson,
    ThirdPerson,
}

impl Default for CameraMode {
    fn default() -> Self {
        Self::ThirdPerson
    }
}

pub struct Camera {
    tgt_focus: Vec3<f32>,
    focus: Vec3<f32>,
    ori: Vec3<f32>,
    tgt_dist: f32,
    dist: f32,
    fov: f32,
    aspect: f32,
    mode: CameraMode,

    last_time: Option<f64>,
}

impl Camera {
    /// Create a new `Camera` with default parameters.
    pub fn new(aspect: f32, mode: CameraMode) -> Self {
        Self {
            tgt_focus: Vec3::unit_z() * 10.0,
            focus: Vec3::unit_z() * 10.0,
            ori: Vec3::zero(),
            tgt_dist: 10.0,
            dist: 10.0,
            fov: 1.1,
            aspect,
            mode,

            last_time: None,
        }
    }

    /// Compute the transformation matrices (view matrix and projection matrix) and position of the
    /// camera.
    pub fn compute_dependents(&self, client: &Client) -> (Mat4<f32>, Mat4<f32>, Vec3<f32>) {
        let dist = {
            let (start, end) = (
                self.focus
                    + (Vec3::new(
                        -f32::sin(self.ori.x) * f32::cos(self.ori.y),
                        -f32::cos(self.ori.x) * f32::cos(self.ori.y),
                        f32::sin(self.ori.y),
                    ) * self.dist),
                self.focus,
            );

            match client
                .state()
                .terrain()
                .ray(start, end)
                .ignore_error()
                .max_iter(500)
                .until(|b| b.is_empty())
                .cast()
            {
                (d, Ok(Some(_))) => f32::min(self.dist - d - 0.03, self.dist),
                (_, Ok(None)) => self.dist,
                (_, Err(_)) => self.dist,
            }
            .max(0.0)
        };

        let view_mat = Mat4::<f32>::identity()
            * Mat4::translation_3d(-Vec3::unit_z() * dist)
            * Mat4::rotation_z(self.ori.z)
            * Mat4::rotation_x(self.ori.y)
            * Mat4::rotation_y(self.ori.x)
            * Mat4::rotation_3d(PI / 2.0, -Vec4::unit_x())
            * Mat4::translation_3d(-self.focus);

        let proj_mat = Mat4::perspective_rh_no(self.fov, self.aspect, NEAR_PLANE, FAR_PLANE);

        // TODO: Make this more efficient.
        let cam_pos = Vec3::from(view_mat.inverted() * Vec4::unit_w());

        (view_mat, proj_mat, cam_pos)
    }

    pub fn frustum(&self, client: &Client) -> Frustum {
        let (view_mat, proj_mat, _) = self.compute_dependents(client);

        Frustum::from_modelview_and_projection(
            &view_mat.into_col_array(),
            &proj_mat.into_col_array(),
        )
    }

    /// Rotate the camera about its focus by the given delta, limiting the input accordingly.
    pub fn rotate_by(&mut self, delta: Vec3<f32>) {
        // Wrap camera yaw
        self.ori.x = (self.ori.x + delta.x) % (2.0 * PI);
        // Clamp camera pitch to the vertical limits
        self.ori.y = (self.ori.y + delta.y).min(PI / 2.0).max(-PI / 2.0);
        // Wrap camera roll
        self.ori.z = (self.ori.z + delta.z) % (2.0 * PI);
    }

    /// Set the orientation of the camera about its focus.
    pub fn set_orientation(&mut self, orientation: Vec3<f32>) {
        // Wrap camera yaw
        self.ori.x = orientation.x % (2.0 * PI);
        // Clamp camera pitch to the vertical limits
        self.ori.y = orientation.y.min(PI / 2.0).max(-PI / 2.0);
        // Wrap camera roll
        self.ori.z = orientation.z % (2.0 * PI);
    }

    /// Zoom the camera by the given delta, limiting the input accordingly.
    pub fn zoom_by(&mut self, delta: f32) {
        match self.mode {
            CameraMode::ThirdPerson => {
                // Clamp camera dist to the 2 <= x <= infinity range
                self.tgt_dist = (self.tgt_dist + delta).max(2.0);
            }
            CameraMode::FirstPerson => {}
        };
    }

    /// Zoom with the ability to switch between first and third-person mode.
    pub fn zoom_switch(&mut self, delta: f32) {
        if delta > 0_f32 || self.mode != CameraMode::FirstPerson {
            let t = self.tgt_dist + delta;
            match self.mode {
                CameraMode::ThirdPerson => {
                    if t < 2_f32 {
                        self.set_mode(CameraMode::FirstPerson);
                    } else {
                        self.tgt_dist = t;
                    }
                }
                CameraMode::FirstPerson => {
                    self.set_mode(CameraMode::ThirdPerson);
                }
            }
        }
    }

    /// Get the distance of the camera from the target
    pub fn get_distance(&self) -> f32 {
        self.tgt_dist
    }

    /// Set the distance of the camera from the target (i.e., zoom).
    pub fn set_distance(&mut self, dist: f32) {
        self.tgt_dist = dist;
    }

    pub fn update(&mut self, time: f64) {
        // This is horribly frame time dependent, but so is most of the game
        let delta = self.last_time.replace(time).map_or(0.0, |t| time - t);
        if (self.dist - self.tgt_dist).abs() > 0.01 {
            self.dist = f32::lerp(
                self.dist,
                self.tgt_dist,
                (delta as f32) / self.interp_time(),
            );
        }

        if (self.focus - self.tgt_focus).magnitude() > 0.01 {
            self.focus = Vec3::lerp(
                self.focus,
                self.tgt_focus,
                (delta as f32) / self.interp_time(),
            );
        }
    }

    pub fn interp_time(&self) -> f32 {
        match self.mode {
            CameraMode::FirstPerson => FIRST_PERSON_INTERP_TIME,
            CameraMode::ThirdPerson => THIRD_PERSON_INTERP_TIME,
        }
    }

    /// Get the focus position of the camera.
    pub fn get_focus_pos(&self) -> Vec3<f32> {
        self.tgt_focus
    }
    /// Set the focus position of the camera.
    pub fn set_focus_pos(&mut self, focus: Vec3<f32>) {
        self.tgt_focus = focus;
    }

    /// Get the aspect ratio of the camera.
    pub fn get_aspect_ratio(&self) -> f32 {
        self.aspect
    }
    /// Set the aspect ratio of the camera.
    pub fn set_aspect_ratio(&mut self, aspect: f32) {
        self.aspect = if aspect.is_normal() { aspect } else { 1.0 };
    }

    /// Get the orientation of the camera.
    pub fn get_orientation(&self) -> Vec3<f32> {
        self.ori
    }

    /// Get the field of view of the camera in radians.
    pub fn get_fov(&self) -> f32 {
        self.fov
    }

    /// Set the field of view of the camera in radians.
    pub fn set_fov(&mut self, fov: f32) {
        self.fov = fov;
    }

    /// Set the FOV in degrees
    pub fn set_fov_deg(&mut self, fov: u16) {
        //Magic value comes from pi/180; no use recalculating.
        self.set_fov((fov as f32) * 0.01745329)
    }

    /// Set the mode of the camera.
    pub fn set_mode(&mut self, mode: CameraMode) {
        if self.mode != mode {
            self.mode = mode;
            match self.mode {
                CameraMode::ThirdPerson => {
                    self.zoom_by(5.0);
                }
                CameraMode::FirstPerson => {
                    self.set_distance(MIN_ZOOM);
                }
            }
        }
    }

    /// Get the mode of the camera
    pub fn get_mode(&self) -> CameraMode {
        self.mode
    }
}<|MERGE_RESOLUTION|>--- conflicted
+++ resolved
@@ -4,13 +4,8 @@
 use std::f32::consts::PI;
 use vek::*;
 
-<<<<<<< HEAD
 const NEAR_PLANE: f32 = 0.15;
 const FAR_PLANE: f32 = 5000.0;
-=======
-const NEAR_PLANE: f32 = 0.1;
-const FAR_PLANE: f32 = 10000.0;
->>>>>>> a5962da2
 
 const FIRST_PERSON_INTERP_TIME: f32 = 0.05;
 const THIRD_PERSON_INTERP_TIME: f32 = 0.1;
