use super::{super::Animation, CharacterSkeleton};
use std::ops::Mul;
use vek::*;

pub struct RunAnimation;

impl Animation for RunAnimation {
    type Skeleton = CharacterSkeleton;
    type Dependency = (f32, f64);

    fn update_skeleton(
        skeleton: &Self::Skeleton,
        (velocity, global_time): Self::Dependency,
        anim_time: f64,
    ) -> Self::Skeleton {
        let mut next = (*skeleton).clone();

        let wave = (anim_time as f32 * 14.0).sin();
        let wave_double = (anim_time as f32 * 28.0).sin();
        let wave_cos_double = (anim_time as f32 * 28.0).cos();
        let wave_cos = (anim_time as f32 * 14.0).cos();

        let head_look = Vec2::new(
            ((global_time + anim_time) as f32 / 2.0)
                .floor()
                .mul(7331.0)
                .sin()
                * 0.2,
            ((global_time + anim_time) as f32 / 2.0)
                .floor()
                .mul(1337.0)
                .sin()
                * 0.1,
        );

        next.head.offset = Vec3::new(0.0, -1.0, 16.0 + wave_cos * 1.3);
        next.head.ori = Quaternion::rotation_z(head_look.x + wave * 0.1)
            * Quaternion::rotation_x(head_look.y + 0.35);
        next.head.scale = Vec3::one();

        next.chest.offset = Vec3::new(0.0, 0.0, 7.0 + wave_cos * 1.1);
        next.chest.ori = Quaternion::rotation_z(wave * 0.1);
        next.chest.scale = Vec3::one();

        next.belt.offset = Vec3::new(0.0, 0.0, 5.0 + wave_cos * 1.1);
        next.belt.ori = Quaternion::rotation_z(wave * 0.25);
        next.belt.scale = Vec3::one();

        next.shorts.offset = Vec3::new(0.0, 0.0, 2.0 + wave_cos * 1.1);
        next.shorts.ori = Quaternion::rotation_z(wave * 0.6);
        next.shorts.scale = Vec3::one();

        next.l_hand.offset = Vec3::new(
<<<<<<< HEAD
            -7.5 + wave_double * 1.5,
=======
            -8.0 + wave_double * 1.0,
>>>>>>> 7d4b1448
            3.0 + wave_cos * 8.0,
            12.0 - wave * 1.0,
        ) / 11.0;
        next.l_hand.ori = Quaternion::rotation_x(wave_cos * 1.1);
        next.l_hand.scale = Vec3::one() / 11.0;

        next.r_hand.offset = Vec3::new(
<<<<<<< HEAD
            7.5 + wave_double * -1.5,
=======
            8.0 + wave_double * -1.0,
>>>>>>> 7d4b1448
            3.0 - wave_cos * 8.0,
            12.0 + wave * 1.0,
        ) / 11.0;
        next.r_hand.ori = Quaternion::rotation_x(wave_cos * -1.1);
        next.r_hand.scale = Vec3::one() / 11.0;

        next.l_foot.offset = Vec3::new(-3.4, 0.0 + wave_cos * 1.0, 6.0);
        next.l_foot.ori = Quaternion::rotation_x(-0.0 - wave_cos * 1.5);
        next.l_foot.scale = Vec3::one();

        next.r_foot.offset = Vec3::new(3.4, 0.0 - wave_cos * 1.0, 6.0);
        next.r_foot.ori = Quaternion::rotation_x(-0.0 + wave_cos * 1.5);
        next.r_foot.scale = Vec3::one();

        next.weapon.offset = Vec3::new(-7.0, -7.0, 18.0);
        next.weapon.ori = Quaternion::rotation_y(2.5) * Quaternion::rotation_z(1.57 + wave * 0.5);
        next.weapon.scale = Vec3::one();

        next.l_shoulder.offset = Vec3::new(-10.0, -3.2, 2.5);
        next.l_shoulder.ori = Quaternion::rotation_x(0.0);
        next.l_shoulder.scale = Vec3::one() * 1.04;

        next.r_shoulder.offset = Vec3::new(0.0, -3.2, 2.5);
        next.r_shoulder.ori = Quaternion::rotation_x(0.0);
        next.r_shoulder.scale = Vec3::one() * 1.04;

        next.draw.offset = Vec3::new(0.0, 5.0, 0.0);
        next.draw.ori = Quaternion::rotation_y(0.0);
        next.draw.scale = Vec3::one() * 0.0;

        next.left_equip.offset = Vec3::new(0.0, 0.0, 5.0) / 11.0;
        next.left_equip.ori = Quaternion::rotation_x(0.0);;
        next.left_equip.scale = Vec3::one() * 0.0;

        next.right_equip.offset = Vec3::new(0.0, 0.0, 5.0) / 11.0;
        next.right_equip.ori = Quaternion::rotation_x(0.0);;
        next.right_equip.scale = Vec3::one() * 0.0;

        next.torso.offset = Vec3::new(0.0, -0.2, 0.4);
        next.torso.ori = Quaternion::rotation_x(-velocity * 0.04 - wave_cos * 0.008 * velocity);
        next.torso.scale = Vec3::one() / 11.0;

        next
    }
}<|MERGE_RESOLUTION|>--- conflicted
+++ resolved
@@ -51,11 +51,8 @@
         next.shorts.scale = Vec3::one();
 
         next.l_hand.offset = Vec3::new(
-<<<<<<< HEAD
             -7.5 + wave_double * 1.5,
-=======
-            -8.0 + wave_double * 1.0,
->>>>>>> 7d4b1448
+
             3.0 + wave_cos * 8.0,
             12.0 - wave * 1.0,
         ) / 11.0;
@@ -63,11 +60,8 @@
         next.l_hand.scale = Vec3::one() / 11.0;
 
         next.r_hand.offset = Vec3::new(
-<<<<<<< HEAD
             7.5 + wave_double * -1.5,
-=======
-            8.0 + wave_double * -1.0,
->>>>>>> 7d4b1448
+
             3.0 - wave_cos * 8.0,
             12.0 + wave * 1.0,
         ) / 11.0;
