use super::{super::Animation, CharacterSkeleton, SkeletonAttr};
use common::comp::item::ToolKind;
use std::{f32::consts::PI, ops::Mul};
use vek::*;

pub struct RunAnimation;

impl Animation for RunAnimation {
    type Dependency = (Option<ToolKind>, Vec3<f32>, Vec3<f32>, Vec3<f32>, f64);
    type Skeleton = CharacterSkeleton;

    fn update_skeleton(
        skeleton: &Self::Skeleton,
        (_active_tool_kind, velocity, orientation, last_ori, global_time): Self::Dependency,
        anim_time: f64,
        rate: &mut f32,
        skeleton_attr: &SkeletonAttr,
    ) -> Self::Skeleton {
        let mut next = (*skeleton).clone();

        let speed = Vec2::<f32>::from(velocity).magnitude();
        *rate = speed;

<<<<<<< HEAD
        let constant = 1.0;
        let wave = (((5.0)
            / (1.1 + 3.9 * ((anim_time as f32 * constant as f32 * 4.2).sin()).powf(2.0 as f32)))
=======
        let lab = 1.0;
        let long = (((5.0)
            / (1.5 + 3.5 * ((anim_time as f32 * lab as f32 * 0.66).sin()).powf(2.0 as f32)))
>>>>>>> 7b6670b2
        .sqrt())
            * ((anim_time as f32 * lab as f32 * 0.66).sin());

        let short = (((5.0)
            / (1.5 + 3.5 * ((anim_time as f32 * lab as f32 * 1.32).sin()).powf(2.0 as f32)))
        .sqrt())
            * ((anim_time as f32 * lab as f32 * 1.32).sin());

        let shortalt = (((5.0)
            / (1.5
                + 3.5
                    * ((anim_time as f32 * lab as f32 * 1.32 + PI / 2.0).sin()).powf(2.0 as f32)))
        .sqrt())
            * ((anim_time as f32 * lab as f32 * 1.32 + PI / 2.0).sin());

        let foot = (((5.0)
            / (1.1 + 3.9 * ((anim_time as f32 * lab as f32 * 1.32).sin()).powf(2.0 as f32)))
        .sqrt())
            * ((anim_time as f32 * lab as f32 * 1.32).sin());

        let wave_stop = (anim_time as f32 * 2.6).min(PI / 2.0 / 2.0).sin();

        let head_look = Vec2::new(
            ((global_time + anim_time) as f32 / 18.0)
                .floor()
                .mul(7331.0)
                .sin()
                * 0.2,
            ((global_time + anim_time) as f32 / 18.0)
                .floor()
                .mul(1337.0)
                .sin()
                * 0.1,
        );

        let ori = Vec2::from(orientation);
        let last_ori = Vec2::from(last_ori);
        let tilt = if Vec2::new(ori, last_ori)
            .map(|o| Vec2::<f32>::from(o).magnitude_squared())
            .map(|m| m > 0.001 && m.is_finite())
            .reduce_and()
            && ori.angle_between(last_ori).is_finite()
        {
            ori.angle_between(last_ori).min(0.5)
                * last_ori.determine_side(Vec2::zero(), ori).signum()
        } else {
            0.0
        } * 1.3;

        next.head.offset = Vec3::new(
            0.0,
            -3.0 + skeleton_attr.neck_forward,
            skeleton_attr.neck_height + 20.0 + short * 1.3,
        );
        next.head.ori = Quaternion::rotation_z(head_look.x + long * 0.1)
            * Quaternion::rotation_x(head_look.y + 0.35);
        next.head.scale = Vec3::one() * skeleton_attr.head_scale;

        next.chest.offset = Vec3::new(0.0, 0.0, 7.0 + short * 1.1);
        next.chest.ori = Quaternion::rotation_z(short * 0.2);
        next.chest.scale = Vec3::one();

        next.belt.offset = Vec3::new(0.0, 0.0, 5.0 + short * 1.1);
        next.belt.ori = Quaternion::rotation_z(short * 0.35);
        next.belt.scale = Vec3::one();

        next.shorts.offset = Vec3::new(0.0, 0.0, 2.0 + short * 1.1);
        next.shorts.ori = Quaternion::rotation_z(short * 0.6);
        next.shorts.scale = Vec3::one();

        next.l_hand.offset = Vec3::new(
            -6.0 + wave_stop * -1.0,
            -0.25 + short * 2.0,
            5.0 + short * -1.5,
        );
        next.l_hand.ori =
            Quaternion::rotation_x(0.8 + short * 1.2) * Quaternion::rotation_y(wave_stop * 0.1);
        next.l_hand.scale = Vec3::one();

        next.r_hand.offset = Vec3::new(
            6.0 + wave_stop * 1.0,
            -0.25 + short * -2.0,
            5.0 + short * 1.5,
        );
        next.r_hand.ori =
            Quaternion::rotation_x(0.8 + short * -1.2) * Quaternion::rotation_y(wave_stop * -0.1);
        next.r_hand.scale = Vec3::one();

        next.l_foot.offset = Vec3::new(-3.4, foot * 1.0, 6.0);
        next.l_foot.ori = Quaternion::rotation_x(foot * -1.2);
        next.l_foot.scale = Vec3::one();

        next.r_foot.offset = Vec3::new(3.4, foot * -1.0, 6.0);
        next.r_foot.ori = Quaternion::rotation_x(foot * 1.2);
        next.r_foot.scale = Vec3::one();

        next.l_shoulder.offset = Vec3::new(-5.0, -1.0, 4.7);
        next.l_shoulder.ori = Quaternion::rotation_x(short * 0.15);
        next.l_shoulder.scale = Vec3::one() * 1.1;

        next.r_shoulder.offset = Vec3::new(5.0, -1.0, 4.7);
        next.r_shoulder.ori = Quaternion::rotation_x(short * -0.15);
        next.r_shoulder.scale = Vec3::one() * 1.1;

        next.glider.offset = Vec3::new(0.0, 5.0, 0.0);
        next.glider.ori = Quaternion::rotation_y(0.0);
        next.glider.scale = Vec3::one() * 0.0;

        next.main.offset = Vec3::new(
            -7.0 + skeleton_attr.weapon_x,
            -5.0 + skeleton_attr.weapon_y,
            15.0,
        );
        next.main.ori = Quaternion::rotation_y(2.5) * Quaternion::rotation_z(1.57 + short * 0.25);
        next.main.scale = Vec3::one();

        next.second.offset = Vec3::new(
            0.0 + skeleton_attr.weapon_x,
            0.0 + skeleton_attr.weapon_y,
            0.0,
        );
        next.second.ori = Quaternion::rotation_y(0.0);
        next.second.scale = Vec3::one() * 0.0;

        next.lantern.offset = Vec3::new(0.0, 5.0, 0.0);
        next.lantern.ori = Quaternion::rotation_y(0.0);
        next.lantern.scale = Vec3::one() * 0.0;

        next.torso.offset = Vec3::new(0.0, -0.3 + shortalt * -0.065, 0.4) * skeleton_attr.scaler;
        next.torso.ori =
            Quaternion::rotation_x(wave_stop * speed * -0.05 + wave_stop * speed * -0.005)
                * Quaternion::rotation_y(tilt);
        next.torso.scale = Vec3::one() / 11.0 * skeleton_attr.scaler;

        next.control.offset = Vec3::new(0.0, 0.0, 0.0);
        next.control.ori = Quaternion::rotation_x(0.0);
        next.control.scale = Vec3::one();

        next.l_control.offset = Vec3::new(0.0, 0.0, 0.0);
        next.l_control.ori = Quaternion::rotation_x(0.0);
        next.l_control.scale = Vec3::one();

        next.r_control.offset = Vec3::new(0.0, 0.0, 0.0);
        next.r_control.ori = Quaternion::rotation_x(0.0);
        next.r_control.scale = Vec3::one();

        next
    }
}<|MERGE_RESOLUTION|>--- conflicted
+++ resolved
@@ -21,15 +21,9 @@
         let speed = Vec2::<f32>::from(velocity).magnitude();
         *rate = speed;
 
-<<<<<<< HEAD
-        let constant = 1.0;
-        let wave = (((5.0)
-            / (1.1 + 3.9 * ((anim_time as f32 * constant as f32 * 4.2).sin()).powf(2.0 as f32)))
-=======
         let lab = 1.0;
         let long = (((5.0)
             / (1.5 + 3.5 * ((anim_time as f32 * lab as f32 * 0.66).sin()).powf(2.0 as f32)))
->>>>>>> 7b6670b2
         .sqrt())
             * ((anim_time as f32 * lab as f32 * 0.66).sin());
 
