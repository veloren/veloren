--- conflicted
+++ resolved
@@ -1,13 +1,5 @@
-<<<<<<< HEAD
-use super::{
-    super::{Animation, SkeletonAttr},
-    CharacterSkeleton,
-};
+use super::{super::Animation, CharacterSkeleton, SkeletonAttr};
 use common::comp::item::ToolKind;
-=======
-use super::{super::Animation, CharacterSkeleton, SkeletonAttr};
-use common::comp::item::Tool;
->>>>>>> ed620fd7
 use std::{f32::consts::PI, ops::Mul};
 use vek::*;
 
@@ -17,13 +9,8 @@
 pub struct BlockIdleAnimation;
 
 impl Animation for BlockIdleAnimation {
-<<<<<<< HEAD
+    type Dependency = (Option<ToolKind>, f64);
     type Skeleton = CharacterSkeleton;
-    type Dependency = (Option<ToolKind>, f64);
-=======
-    type Dependency = (Option<Tool>, f64);
-    type Skeleton = CharacterSkeleton;
->>>>>>> ed620fd7
 
     fn update_skeleton(
         skeleton: &Self::Skeleton,
@@ -90,13 +77,8 @@
                     * Quaternion::rotation_y(0.0)
                     * Quaternion::rotation_z(0.0);
                 next.main.scale = Vec3::one();
-<<<<<<< HEAD
-            }
+            },
             Some(ToolKind::Axe) => {
-=======
-            },
-            Some(Tool::Axe) => {
->>>>>>> ed620fd7
                 next.l_hand.offset = Vec3::new(
                     -6.0 + wave_ultra_slow_cos * 1.0,
                     3.5 + wave_ultra_slow_cos * 0.5,
@@ -120,13 +102,8 @@
                     * Quaternion::rotation_y(0.0)
                     * Quaternion::rotation_z(0.0);
                 next.main.scale = Vec3::one();
-<<<<<<< HEAD
-            }
+            },
             Some(ToolKind::Hammer) => {
-=======
-            },
-            Some(Tool::Hammer) => {
->>>>>>> ed620fd7
                 next.l_hand.offset = Vec3::new(-7.0, 3.5 + wave_ultra_slow * 2.0, 6.5);
                 next.l_hand.ori = Quaternion::rotation_x(2.07)
                     * Quaternion::rotation_y(0.0)
@@ -146,13 +123,8 @@
                     * Quaternion::rotation_y(-1.35)
                     * Quaternion::rotation_z(-0.85);
                 next.main.scale = Vec3::one();
-<<<<<<< HEAD
-            }
+            },
             Some(ToolKind::Staff) => {
-=======
-            },
-            Some(Tool::Staff) => {
->>>>>>> ed620fd7
                 next.l_hand.offset = Vec3::new(
                     -6.0 + wave_ultra_slow_cos * 1.0,
                     3.5 + wave_ultra_slow_cos * 0.5,
@@ -176,13 +148,8 @@
                     * Quaternion::rotation_y(0.0)
                     * Quaternion::rotation_z(0.0);
                 next.main.scale = Vec3::one();
-<<<<<<< HEAD
-            }
+            },
             Some(ToolKind::Shield) => {
-=======
-            },
-            Some(Tool::Shield) => {
->>>>>>> ed620fd7
                 next.l_hand.offset = Vec3::new(
                     -6.0 + wave_ultra_slow_cos * 1.0,
                     3.5 + wave_ultra_slow_cos * 0.5,
@@ -206,13 +173,8 @@
                     * Quaternion::rotation_y(0.0)
                     * Quaternion::rotation_z(0.0);
                 next.main.scale = Vec3::one();
-<<<<<<< HEAD
-            }
+            },
             Some(ToolKind::Bow) => {
-=======
-            },
-            Some(Tool::Bow) => {
->>>>>>> ed620fd7
                 next.l_hand.offset = Vec3::new(
                     -6.0 + wave_ultra_slow_cos * 1.0,
                     3.5 + wave_ultra_slow_cos * 0.5,
@@ -236,13 +198,8 @@
                     * Quaternion::rotation_y(0.0)
                     * Quaternion::rotation_z(0.0);
                 next.main.scale = Vec3::one();
-<<<<<<< HEAD
-            }
+            },
             Some(ToolKind::Dagger) => {
-=======
-            },
-            Some(Tool::Dagger) => {
->>>>>>> ed620fd7
                 next.l_hand.offset = Vec3::new(
                     -6.0 + wave_ultra_slow_cos * 1.0,
                     3.5 + wave_ultra_slow_cos * 0.5,
@@ -262,13 +219,8 @@
                     * Quaternion::rotation_y(0.0)
                     * Quaternion::rotation_z(0.0);
                 next.main.scale = Vec3::one();
-<<<<<<< HEAD
-            }
+            },
             Some(ToolKind::Debug(_)) => {
-=======
-            },
-            Some(Tool::Debug(_)) => {
->>>>>>> ed620fd7
                 next.l_hand.offset = Vec3::new(-7.0, 3.5 + wave_ultra_slow * 2.0, 6.5);
                 next.l_hand.ori = Quaternion::rotation_x(2.07)
                     * Quaternion::rotation_y(0.0)
