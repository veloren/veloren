use super::{
<<<<<<< HEAD
    super::{
        util::arr_to_mat, ColLightFmt, Mesh, Model, Pipeline, TerrainPipeline, Texture,
        TgtColorFmt, TgtDepthStencilFmt,
    },
    shadow, Globals, Light, Shadow,
=======
    super::{Pipeline, TgtColorFmt, TgtDepthStencilFmt},
    Globals, Light, Shadow,
>>>>>>> e34d3852
};
use crate::mesh::greedy::GreedyMesh;
use gfx::{
    self, gfx_constant_struct_meta, gfx_defines, gfx_impl_struct_meta, gfx_pipeline,
    gfx_pipeline_inner, gfx_vertex_struct_meta, state::ColorMask,
};
use vek::*;

gfx_defines! {
    vertex Vertex {
        pos_norm: u32 = "v_pos_norm",
        col: u32 = "v_col",
        // BBBBBBAA
        // B = Bone
        // A = AO
        ao_bone: u8 = "v_ao_bone",
    }

    constant Locals {
        model_mat: [[f32; 4]; 4] = "model_mat",
        model_col: [f32; 4] = "model_col",
        atlas_offs: [i32; 4] = "atlas_offs",
        model_pos: [f32; 3] = "model_pos",
        flags: u32 = "flags",
    }

    constant BoneData {
        bone_mat: [[f32; 4]; 4] = "bone_mat",
        normals_mat: [[f32; 4]; 4] = "normals_mat",
    }

    pipeline pipe {
        // vbuf: gfx::VertexBuffer<Vertex> = (),
        vbuf: gfx::VertexBuffer<<TerrainPipeline as Pipeline>::Vertex> = (),
        // abuf: gfx::VertexBuffer<<TerrainPipeline as Pipeline>::Vertex> = (),
        col_lights: gfx::TextureSampler<[f32; 4]> = "t_col_light",

        locals: gfx::ConstantBuffer<Locals> = "u_locals",
        globals: gfx::ConstantBuffer<Globals> = "u_globals",
        bones: gfx::ConstantBuffer<BoneData> = "u_bones",
        lights: gfx::ConstantBuffer<Light> = "u_lights",
        shadows: gfx::ConstantBuffer<Shadow> = "u_shadows",

        point_shadow_maps: gfx::TextureSampler<f32> = "t_point_shadow_maps",
        directed_shadow_maps: gfx::TextureSampler<f32> = "t_directed_shadow_maps",

        map: gfx::TextureSampler<[f32; 4]> = "t_map",
        horizon: gfx::TextureSampler<[f32; 4]> = "t_horizon",

        noise: gfx::TextureSampler<f32> = "t_noise",

        // Shadow stuff
        light_shadows: gfx::ConstantBuffer<shadow::Locals> = "u_light_shadows",

        tgt_color: gfx::BlendTarget<TgtColorFmt> = ("tgt_color", ColorMask::all(), gfx::preset::blend::ALPHA),
        tgt_depth_stencil: gfx::DepthTarget<TgtDepthStencilFmt> = gfx::preset::depth::LESS_EQUAL_WRITE,
        // tgt_depth_stencil: gfx::DepthStencilTarget<TgtDepthStencilFmt> = (gfx::preset::depth::LESS_EQUAL_WRITE,Stencil::new(Comparison::Always,0xff,(StencilOp::Keep,StencilOp::Keep,StencilOp::Replace))),
    }
}

impl Vertex {
    #[allow(clippy::collapsible_if)]
    pub fn new(pos: Vec3<f32>, norm: Vec3<f32>, col: Rgb<f32>, ao: f32, bone_idx: u8) -> Self {
        let norm_bits = if norm.x != 0.0 {
            if norm.x < 0.0 { 0 } else { 1 }
        } else if norm.y != 0.0 {
            if norm.y < 0.0 { 2 } else { 3 }
        } else {
            if norm.z < 0.0 { 4 } else { 5 }
        };
        Self {
            pos_norm: pos
                .map2(Vec3::new(0, 9, 18), |e, shift| {
                    (((e * 2.0 + 256.0) as u32) & 0x3FF) << shift
                })
                .reduce_bitor()
                | (norm_bits << 29),
            col: col
                .map2(Rgb::new(0, 8, 16), |e, shift| ((e * 255.0) as u32) << shift)
                .reduce_bitor(),
            ao_bone: (bone_idx << 2) | ((ao * 3.9999) as u8),
        }
    }

    pub fn with_bone_idx(mut self, bone_idx: u8) -> Self {
        self.ao_bone = (self.ao_bone & 0b11) | (bone_idx << 2);
        self
    }
}

impl Locals {
    pub fn new(
        model_mat: Mat4<f32>,
        col: Rgba<f32>,
        pos: Vec3<f32>,
        atlas_offs: Vec2<i32>,
        is_player: bool,
    ) -> Self {
        let mut flags = 0;
        flags |= is_player as u32;

        Self {
            model_mat: model_mat.into_col_arrays(),
            model_col: col.into_array(),
            model_pos: pos.into_array(),
            atlas_offs: Vec4::from(atlas_offs).into_array(),
            flags,
        }
    }
}

impl Default for Locals {
    fn default() -> Self {
        Self::new(
            Mat4::identity(),
            Rgba::broadcast(1.0),
            Vec3::default(),
            Vec2::default(),
            false,
        )
    }
}

impl BoneData {
    pub fn new(bone_mat: Mat4<f32>, normals_mat: Mat4<f32>) -> Self {
        Self {
<<<<<<< HEAD
            bone_mat: arr_to_mat(bone_mat.into_col_array()),
            normals_mat: arr_to_mat(normals_mat.into_col_array()),
=======
            bone_mat: bone_mat.into_col_arrays(),
>>>>>>> e34d3852
        }
    }
}

impl Default for BoneData {
    fn default() -> Self { Self::new(Mat4::identity(), Mat4::identity()) }
}

pub struct FigurePipeline;

impl Pipeline for FigurePipeline {
    type Vertex = Vertex;
}

pub struct FigureModel {
    pub bounds: Aabb<f32>,
    pub opaque: Model<TerrainPipeline>,
    // pub shadow: Model<ShadowPipeline>,
    // TODO: Consider using mipmaps instead of storing multiple texture atlases for different LOD
    // levels.
    pub col_lights: Texture<ColLightFmt>,
    pub allocation: guillotiere::Allocation,
}

impl FigureModel {
    /// Start a greedy mesh designed for figure bones.
    pub fn make_greedy<'a>() -> GreedyMesh<'a> {
        // NOTE: Required because we steal two bits from the normal in the shadow uint
        // in order to store the bone index.  The two bits are instead taken out
        // of the atlas coordinates, which is why we "only" allow 1 << 15 per
        // coordinate instead of 1 << 16.
        let max_size = guillotiere::Size::new(1 << 15 - 1, 1 << 15 - 1);
        GreedyMesh::new(max_size)
    }
}

pub type BoneMeshes = (
    Mesh</* FigurePipeline */ TerrainPipeline>, /* , Mesh<ShadowPipeline> */
    Aabb<f32>,
);<|MERGE_RESOLUTION|>--- conflicted
+++ resolved
@@ -1,14 +1,9 @@
 use super::{
-<<<<<<< HEAD
     super::{
-        util::arr_to_mat, ColLightFmt, Mesh, Model, Pipeline, TerrainPipeline, Texture,
-        TgtColorFmt, TgtDepthStencilFmt,
+        ColLightFmt, Mesh, Model, Pipeline, TerrainPipeline, Texture, TgtColorFmt,
+        TgtDepthStencilFmt,
     },
     shadow, Globals, Light, Shadow,
-=======
-    super::{Pipeline, TgtColorFmt, TgtDepthStencilFmt},
-    Globals, Light, Shadow,
->>>>>>> e34d3852
 };
 use crate::mesh::greedy::GreedyMesh;
 use gfx::{
@@ -135,12 +130,8 @@
 impl BoneData {
     pub fn new(bone_mat: Mat4<f32>, normals_mat: Mat4<f32>) -> Self {
         Self {
-<<<<<<< HEAD
-            bone_mat: arr_to_mat(bone_mat.into_col_array()),
-            normals_mat: arr_to_mat(normals_mat.into_col_array()),
-=======
             bone_mat: bone_mat.into_col_arrays(),
->>>>>>> e34d3852
+            normals_mat: normals_mat.into_col_arrays(),
         }
     }
 }
