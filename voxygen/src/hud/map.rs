--- conflicted
+++ resolved
@@ -7,12 +7,6 @@
     widget::{self, Button, Image, Rectangle, Text},
     widget_ids, Colorable, Positionable, Sizeable, Widget, WidgetCommon,
 };
-<<<<<<< HEAD
-use super::{img_ids::Imgs, Fonts, Show, TEXT_COLOR_2};
-use client::{self, Client};
-use common::comp;
-=======
->>>>>>> 2f1c62d2
 use vek::*;
 
 widget_ids! {
@@ -142,11 +136,7 @@
                 .set(state.ids.location_name, ui),
         }
         // Map Image
-<<<<<<< HEAD
         Image::new(self.world_map)
-=======
-        Image::new(self.imgs.map_placeholder)
->>>>>>> 2f1c62d2
             .middle_of(state.ids.map_bg)
             .w_h(700.0, 700.0)
             .parent(state.ids.map_bg)
@@ -164,15 +154,9 @@
         let x = player_pos.x as f64 / worldsize * 700.0;
         let y = player_pos.y as f64 / worldsize * 700.0;
         // Indicator
-<<<<<<< HEAD
-        Image::new(self.imgs.pos_indicator)
-            .bottom_left_with_margins_on(state.ids.grid, y, x - 11.5)
-            .w_h(23.0, 25.0)
-=======
         Image::new(self.imgs.map_indicator)
             .bottom_left_with_margins_on(state.ids.grid, y, x - (12.0 * 1.4) / 2.0)
             .w_h(12.0 * 1.4, 21.0 * 1.4)
->>>>>>> 2f1c62d2
             .floating(true)
             .parent(ui.window)
             .set(state.ids.indicator, ui);
