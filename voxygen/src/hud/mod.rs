--- conflicted
+++ resolved
@@ -34,13 +34,8 @@
 use crate::{
     render::{AaMode, Consts, Globals, Renderer},
     scene::camera::Camera,
-<<<<<<< HEAD
-    settings::ControlSettings,
+    //settings::ControlSettings,
     ui::{Graphic, Ingameable, ScaleMode, Ui},
-=======
-    //settings::ControlSettings,
-    ui::{Ingameable, ScaleMode, Ui},
->>>>>>> 1a9408c3
     window::{Event as WinEvent, GameInput},
     GlobalState,
 };
