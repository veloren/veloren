--- conflicted
+++ resolved
@@ -16,15 +16,13 @@
 }
 
 #[derive(Clone, Debug, Default, PartialEq, Serialize, Deserialize)]
-<<<<<<< HEAD
 pub struct Cidling {
     pub time: f32,
     pub applied: bool,
 }
 
 #[derive(Clone, Debug, Default, PartialEq, Serialize, Deserialize)]
-=======
->>>>>>> 7d4b1448
+
 pub struct Rolling {
     pub time: f32,
     pub applied: bool,
@@ -56,7 +54,6 @@
     type Storage = FlaggedStorage<Self, VecStorage<Self>>;
 }
 
-<<<<<<< HEAD
 impl Cidling {
     pub fn start() -> Self {
         Self {
@@ -69,8 +66,6 @@
     type Storage = FlaggedStorage<Self, VecStorage<Self>>;
 }
 
-=======
->>>>>>> 7d4b1448
 impl Rolling {
     pub fn start() -> Self {
         Self {
@@ -79,10 +74,7 @@
         }
     }
 }
-<<<<<<< HEAD
-=======
 
->>>>>>> 7d4b1448
 impl Component for Rolling {
     type Storage = FlaggedStorage<Self, VecStorage<Self>>;
 }
