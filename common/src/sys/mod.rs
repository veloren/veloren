mod ability;
pub mod agent;
pub mod character_state;
pub mod controller;
<<<<<<< HEAD
=======
mod mount;
pub mod movement;
>>>>>>> 8d2c6967
pub mod phys;
mod projectile;
mod stats;

// External
use specs::DispatcherBuilder;

// System names
<<<<<<< HEAD
const ABILITY_SYS: &str = "ability_sys";
const AGENT_SYS: &str = "agent_sys";
const CHARACTER_STATE_SYS: &str = "character_state_sys";
const CONTROLLER_SYS: &str = "controller_sys";
const PHYS_SYS: &str = "phys_sys";
const PROJECTILE_SYS: &str = "projectile_sys";
const STATS_SYS: &str = "stats_sys";

pub fn add_local_systems(dispatch_builder: &mut DispatcherBuilder) {
    dispatch_builder.add(agent::Sys, AGENT_SYS, &[]);
    dispatch_builder.add(controller::Sys, CONTROLLER_SYS, &[AGENT_SYS]);
    dispatch_builder.add(character_state::Sys, CHARACTER_STATE_SYS, &[CONTROLLER_SYS]);
    dispatch_builder.add(ability::Sys, ABILITY_SYS, &[CHARACTER_STATE_SYS]);
    dispatch_builder.add(stats::Sys, STATS_SYS, &[]);
    dispatch_builder.add(phys::Sys, PHYS_SYS, &[CONTROLLER_SYS, STATS_SYS]);
=======
pub const AGENT_SYS: &str = "agent_sys";
pub const CONTROLLER_SYS: &str = "controller_sys";
pub const MOUNT_SYS: &str = "mount_sys";
pub const PHYS_SYS: &str = "phys_sys";
pub const MOVEMENT_SYS: &str = "movement_sys";
pub const PROJECTILE_SYS: &str = "projectile_sys";
pub const COMBAT_SYS: &str = "combat_sys";
pub const STATS_SYS: &str = "stats_sys";
pub const CLEANUP_SYS: &str = "cleanup_sys";

pub fn add_local_systems(dispatch_builder: &mut DispatcherBuilder) {
    dispatch_builder.add(agent::Sys, AGENT_SYS, &[]);
    dispatch_builder.add(mount::Sys, MOUNT_SYS, &[AGENT_SYS]);
    dispatch_builder.add(controller::Sys, CONTROLLER_SYS, &[AGENT_SYS, MOUNT_SYS]);
    dispatch_builder.add(movement::Sys, MOVEMENT_SYS, &[]);
    dispatch_builder.add(combat::Sys, COMBAT_SYS, &[CONTROLLER_SYS]);
    dispatch_builder.add(stats::Sys, STATS_SYS, &[COMBAT_SYS]);
    dispatch_builder.add(
        phys::Sys,
        PHYS_SYS,
        &[
            CONTROLLER_SYS,
            MOUNT_SYS,
            MOVEMENT_SYS,
            COMBAT_SYS,
            STATS_SYS,
        ],
    );
>>>>>>> 8d2c6967
    dispatch_builder.add(projectile::Sys, PROJECTILE_SYS, &[PHYS_SYS]);
}<|MERGE_RESOLUTION|>--- conflicted
+++ resolved
@@ -2,11 +2,8 @@
 pub mod agent;
 pub mod character_state;
 pub mod controller;
-<<<<<<< HEAD
-=======
 mod mount;
 pub mod movement;
->>>>>>> 8d2c6967
 pub mod phys;
 mod projectile;
 mod stats;
@@ -15,30 +12,14 @@
 use specs::DispatcherBuilder;
 
 // System names
-<<<<<<< HEAD
-const ABILITY_SYS: &str = "ability_sys";
-const AGENT_SYS: &str = "agent_sys";
-const CHARACTER_STATE_SYS: &str = "character_state_sys";
-const CONTROLLER_SYS: &str = "controller_sys";
-const PHYS_SYS: &str = "phys_sys";
-const PROJECTILE_SYS: &str = "projectile_sys";
-const STATS_SYS: &str = "stats_sys";
-
-pub fn add_local_systems(dispatch_builder: &mut DispatcherBuilder) {
-    dispatch_builder.add(agent::Sys, AGENT_SYS, &[]);
-    dispatch_builder.add(controller::Sys, CONTROLLER_SYS, &[AGENT_SYS]);
-    dispatch_builder.add(character_state::Sys, CHARACTER_STATE_SYS, &[CONTROLLER_SYS]);
-    dispatch_builder.add(ability::Sys, ABILITY_SYS, &[CHARACTER_STATE_SYS]);
-    dispatch_builder.add(stats::Sys, STATS_SYS, &[]);
-    dispatch_builder.add(phys::Sys, PHYS_SYS, &[CONTROLLER_SYS, STATS_SYS]);
-=======
+pub const ABILITY_SYS: &str = "ability_sys";
+pub const CHARACTER_STATE_SYS: &str = "character_state_sys";
 pub const AGENT_SYS: &str = "agent_sys";
 pub const CONTROLLER_SYS: &str = "controller_sys";
 pub const MOUNT_SYS: &str = "mount_sys";
 pub const PHYS_SYS: &str = "phys_sys";
 pub const MOVEMENT_SYS: &str = "movement_sys";
 pub const PROJECTILE_SYS: &str = "projectile_sys";
-pub const COMBAT_SYS: &str = "combat_sys";
 pub const STATS_SYS: &str = "stats_sys";
 pub const CLEANUP_SYS: &str = "cleanup_sys";
 
@@ -46,20 +27,13 @@
     dispatch_builder.add(agent::Sys, AGENT_SYS, &[]);
     dispatch_builder.add(mount::Sys, MOUNT_SYS, &[AGENT_SYS]);
     dispatch_builder.add(controller::Sys, CONTROLLER_SYS, &[AGENT_SYS, MOUNT_SYS]);
-    dispatch_builder.add(movement::Sys, MOVEMENT_SYS, &[]);
-    dispatch_builder.add(combat::Sys, COMBAT_SYS, &[CONTROLLER_SYS]);
-    dispatch_builder.add(stats::Sys, STATS_SYS, &[COMBAT_SYS]);
+    dispatch_builder.add(character_state::Sys, CHARACTER_STATE_SYS, &[CONTROLLER_SYS]);
+    dispatch_builder.add(stats::Sys, STATS_SYS, &[]);
+    dispatch_builder.add(ability::Sys, ABILITY_SYS, &[CHARACTER_STATE_SYS]);
     dispatch_builder.add(
         phys::Sys,
         PHYS_SYS,
-        &[
-            CONTROLLER_SYS,
-            MOUNT_SYS,
-            MOVEMENT_SYS,
-            COMBAT_SYS,
-            STATS_SYS,
-        ],
+        &[CONTROLLER_SYS, MOUNT_SYS, MOVEMENT_SYS, STATS_SYS],
     );
->>>>>>> 8d2c6967
     dispatch_builder.add(projectile::Sys, PROJECTILE_SYS, &[PHYS_SYS]);
 }