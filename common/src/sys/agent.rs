--- conflicted
+++ resolved
@@ -1,10 +1,6 @@
-<<<<<<< HEAD
-use crate::comp::{Agent, CharacterState, Controller, Pos, Stats};
-=======
 use crate::comp::{
-    Agent, CharacterState, Controller, MountState, MovementState::Glide, Pos, Stats,
+    Agent, CharacterState, Controller, MountState, Pos, Stats,
 };
->>>>>>> f78ab5e8
 use rand::{seq::SliceRandom, thread_rng};
 use specs::{Entities, Join, ReadStorage, System, WriteStorage};
 use vek::*;
