#![feature(nll)]

#[macro_use]
extern crate log;
extern crate time;
extern crate noise;

mod clock;
mod random_names;

// Reexports
pub use clock::Clock;
<<<<<<< HEAD
pub use random_names::NameGenerator;
=======

pub type Uid = u64;

const CARGO_VERSION: Option<&'static str> = option_env!("CARGO_PKG_VERSION");

pub fn get_version() -> String {
    CARGO_VERSION.unwrap_or("UNKNOWN VERSION").to_string()
}
>>>>>>> 7cf1d027
<|MERGE_RESOLUTION|>--- conflicted
+++ resolved
@@ -10,9 +10,8 @@
 
 // Reexports
 pub use clock::Clock;
-<<<<<<< HEAD
+
 pub use random_names::NameGenerator;
-=======
 
 pub type Uid = u64;
 
@@ -20,5 +19,4 @@
 
 pub fn get_version() -> String {
     CARGO_VERSION.unwrap_or("UNKNOWN VERSION").to_string()
-}
->>>>>>> 7cf1d027
+}