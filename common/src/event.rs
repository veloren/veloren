--- conflicted
+++ resolved
@@ -1,8 +1,5 @@
 use crate::{comp, sync::Uid};
-<<<<<<< HEAD
-=======
 use comp::{item::Tool, InventoryUpdateEvent};
->>>>>>> f09e6e31
 use parking_lot::Mutex;
 use serde::Deserialize;
 use specs::Entity as EcsEntity;
@@ -43,14 +40,9 @@
     Fall,
     ExperienceGained,
     LevelUp,
-<<<<<<< HEAD
-    Wield(comp::item::ToolKind),
-    Unwield(comp::item::ToolKind),
-=======
     Wield(Tool),
     Unwield(Tool),
     Inventory(InventoryUpdateEvent),
->>>>>>> f09e6e31
 }
 
 pub enum LocalEvent {
