#![feature(nll, euclidean_division)]

// Crates
#[macro_use]
extern crate log;
#[macro_use]
extern crate coord;
extern crate common;
extern crate region;

// Modules
mod player;
mod callbacks;
mod session;

// Reexport
pub use common::net::ClientMode;
pub use region::{Volume, Voxel, Chunk, Block, FnPayloadFunc};

// Constants
pub const CHUNK_SIZE: i64 = 16;

// Standard
use std::thread;
use std::time;
use std::sync::{Arc, RwLock, RwLockReadGuard, RwLockWriteGuard, Barrier};
use std::collections::HashMap;
use std::net::{ToSocketAddrs};

// Library
use coord::prelude::*;

// Project
use region::{Entity, VolMgr, VolGen, VolState};
use common::{get_version, Uid};
use common::net;
use common::net::{Connection, ServerMessage, ClientMessage, Callback, UdpMgr};

// Local
use player::Player;
use callbacks::Callbacks;

const VIEW_DISTANCE: i64 = 5;

// Errors that may occur within this crate
#[derive(Debug)]
pub enum Error {
    NetworkErr(net::Error),
}

impl From<net::Error> for Error {
    fn from(e: net::Error) -> Error {
        Error::NetworkErr(e)
    }
}

#[derive(PartialEq)]
pub enum ClientStatus {
    Connecting,
    Connected,
    Timeout,
    Disconnected,
}

pub trait Payloads: 'static {
    type Chunk: Send + Sync + 'static;
}

pub struct Client<P: Payloads> {
    status: RwLock<ClientStatus>,
    conn: Arc<Connection<ServerMessage>>,

    player: RwLock<Player>,
    entities: RwLock<HashMap<Uid, Entity>>,

    chunk_mgr: VolMgr<Chunk, <P as Payloads>::Chunk>,

    callbacks: RwLock<Callbacks>,

    finished: Barrier, // We use this to synchronize client shutdown
}

impl<P: Payloads> Callback<ServerMessage> for Client<P> {
    fn recv(&self, msg: Result<ServerMessage, common::net::Error>) {
        self.handle_packet(msg.unwrap());
    }
}

fn gen_chunk(pos: Vec2<i64>) -> Chunk {
    Chunk::test(vec3!(pos.x * CHUNK_SIZE, pos.y * CHUNK_SIZE, 0), vec3!(CHUNK_SIZE, CHUNK_SIZE, 128))
}

impl<P: Payloads> Client<P> {
    pub fn new<U: ToSocketAddrs, GF: FnPayloadFunc<Chunk, P::Chunk, Output=P::Chunk>>(mode: ClientMode, alias: String, remote_addr: U, gen_payload: GF) -> Result<Arc<Client<P>>, Error> {
        let mut conn = Connection::new::<U>(&remote_addr, Box::new(|m| {
            //
            //self.handle_packet(m);
        }), None, UdpMgr::new())?;
        conn.send(ClientMessage::Connect{ mode, alias: alias.clone(), version: get_version() });
        Connection::start(&conn);

        let client = Arc::new(Client {
            status: RwLock::new(ClientStatus::Connecting),
            conn,

            player: RwLock::new(Player::new(alias)),
            entities: RwLock::new(HashMap::new()),

            chunk_mgr: VolMgr::new(CHUNK_SIZE, VolGen::new(gen_chunk, gen_payload)),

            callbacks: RwLock::new(Callbacks::new()),

            finished: Barrier::new(3),
        });

        *client.conn.callbackobj() = Some(client.clone());

        Self::start(client.clone());

        Ok(client)
    }

    fn set_status(&self, status: ClientStatus) {
        *self.status.write().unwrap() = status;
    }

    fn manage_chunks(&self) {
         // Generate terrain around the player
        if let Some(uid) = self.player().entity_uid {
            if let Some(player_entity) = self.entities_mut().get_mut(&uid) {
                let (x, y) = (
                    (player_entity.pos().x as i64).div_euc(16),
                    (player_entity.pos().y as i64).div_euc(16)
                );

                // TODO: define a view distance?!
                for i in x - VIEW_DISTANCE .. x + VIEW_DISTANCE + 1 {
                    for j in y - VIEW_DISTANCE .. y + VIEW_DISTANCE + 1 {
                        if !self.chunk_mgr().contains(vec2!(i, j)) {
                            self.chunk_mgr().gen(vec2!(i, j));
                        }
                    }
                }

                // This should also be tied to view distance, and could be more efficient
                // (maybe? careful: deadlocks)
                let chunk_pos = self.chunk_mgr()
                    .volumes()
                    .keys()
                    .map(|p| *p)
                    .collect::<Vec<_>>();
                for pos in chunk_pos {
                    if (pos - vec2!(x, y)).snake_length() > VIEW_DISTANCE * 2 {
                        self.chunk_mgr().remove(pos);
                    }
                }
            }
        }
    }

    fn tick(&self, dt: f32) {
        if let Some(uid) = self.player().entity_uid {
            if let Some(player_entity) = self.entities_mut().get_mut(&uid) {
                let (chunk_x, chunk_y) = (
                    (player_entity.pos().x as i64).div_euc(CHUNK_SIZE),
                    (player_entity.pos().y as i64).div_euc(CHUNK_SIZE)
                );

                // Gravity
                match self.chunk_mgr().at(vec2!(chunk_x, chunk_y)) {
                    Some(c) => match *c.read().unwrap() {
                        VolState::Exists(_, _) => player_entity.move_dir_mut().z -= 0.2,
                        _ => {},
                    }
                    None => {},
                }

                while self.chunk_mgr().get_voxel(vec3!(
                    (player_entity.pos().x as i64),
                    (player_entity.pos().y as i64),
                    (player_entity.pos().z as i64)
                )).is_solid() {
                    player_entity.move_dir_mut().z = 0.0;
                    player_entity.pos_mut().z += 0.025;
                }

                self.conn.send(ClientMessage::PlayerEntityUpdate {
                    pos: player_entity.pos(),
                    move_dir: player_entity.move_dir(),
                    look_dir: player_entity.look_dir(),
                });
            }
        }

<<<<<<< HEAD
        // Generate terrain around the player
        if let Some(uid) = self.player().entity_uid {
            if let Some(player_entity) = self.entities_mut().get_mut(&uid) {
                let (x, y) = (
                    (player_entity.pos().x as i64).div_euc(CHUNK_SIZE),
                    (player_entity.pos().y as i64).div_euc(CHUNK_SIZE)
                );

                // TODO: define a view distance?!
                for i in x - 3 .. x + 4 {
                    for j in y - 3 .. y + 4 {
                        if !self.chunk_mgr().contains(vec2!(i, j)) {
                            self.chunk_mgr().gen(vec2!(i, j));
                        }
                    }
                }

                // This should also be tied to view distance, and could be more efficient
                // (maybe? careful: deadlocks)
                let chunk_pos = self.chunk_mgr()
                    .volumes()
                    .keys()
                    .map(|p| *p)
                    .collect::<Vec<_>>();
                for pos in chunk_pos {
                    if (pos - vec2!(x, y)).snake_length() > 10 {
                        self.chunk_mgr().remove(pos);
                    }
                }
            }
        }

=======
>>>>>>> a7ae793c
        for (uid, entity) in self.entities_mut().iter_mut() {
            let move_dir = entity.move_dir();
            *entity.pos_mut() += move_dir * dt;
        }
    }

    fn handle_packet(&self, packet: ServerMessage) {
        match packet {
            ServerMessage::Connected { entity_uid, version } => {
                if version == get_version() {
                    if let Some(uid) = entity_uid {
                        if !self.entities().contains_key(&uid) {
                            self.entities_mut().insert(uid, Entity::new(vec3!(0.0, 0.0, 0.0), vec3!(0.0, 0.0, 0.0), vec2!(0.0, 0.0)));
                        }
                    }
                    self.player_mut().entity_uid = entity_uid;
                    self.set_status(ClientStatus::Connected);
                    info!("Connected!");
                } else {
                    warn!("Server version mismatch: server is version {}. Disconnected.", version);
                    self.set_status(ClientStatus::Disconnected);
                }
            },
            ServerMessage::Kicked { reason } => {
                warn!("Server kicked client for {}", reason);
                self.set_status(ClientStatus::Disconnected);
            }
            ServerMessage::Shutdown => self.set_status(ClientStatus::Disconnected),
            ServerMessage::RecvChatMsg { alias, msg } => self.callbacks().call_recv_chat_msg(&alias, &msg),
            ServerMessage::EntityUpdate { uid, pos, move_dir, look_dir } => {
                info!("Entity Update: uid:{} at pos:{:#?}, move_dir:{:#?}, look_dir:{:#?}", uid, pos, move_dir, look_dir);

                let mut entities = self.entities_mut();
                match entities.get_mut(&uid) {
                    Some(e) => {
                        *e.pos_mut() = pos;
                        *e.move_dir_mut() = move_dir;
                        *e.look_dir_mut() = look_dir;
                    }
                    None => { entities.insert(uid, Entity::new(pos, move_dir, look_dir)); },
                }
            },
            ServerMessage::Ping => self.conn.send(ClientMessage::Ping),
            _ => {},
        }
    }

    fn start(client: Arc<Client<P>>) {

        let client_ref = client.clone();
        thread::spawn(move || {
            while *client_ref.status() != ClientStatus::Disconnected {
                client_ref.tick(0.2);
                thread::sleep(time::Duration::from_millis(20));
            }
            // Notify anything else that we've finished ticking
            client_ref.finished.wait();
        });

        thread::spawn(move || {
            while *client.status() != ClientStatus::Disconnected {
                client.manage_chunks();
                thread::sleep(time::Duration::from_millis(100));
            }
            // Notify anything else that we've finished ticking
            client.finished.wait();
        });
    }

    // Public interface

    pub fn shutdown(&self) {
        self.conn.send(ClientMessage::Disconnect);
        self.set_status(ClientStatus::Disconnected);
        self.finished.wait();
        //thread::sleep(time::Duration::from_millis(50)); // workaround for making sure that networking sends the Disconnect Msg
    }

    pub fn send_chat_msg(&self, msg: String) -> Result<(), Error> {
        Ok(self.conn.send(ClientMessage::ChatMsg { msg }))
    }

    pub fn send_cmd(&self, cmd: String) -> Result<(), Error> {
        Ok(self.conn.send(ClientMessage::SendCmd { cmd }))
    }

    pub fn chunk_mgr<'a>(&'a self) -> &'a VolMgr<Chunk, P::Chunk> { &self.chunk_mgr }

    pub fn status<'a>(&'a self) -> RwLockReadGuard<'a, ClientStatus> { self.status.read().unwrap() }

    pub fn callbacks<'a>(&'a self) -> RwLockReadGuard<'a, Callbacks> { self.callbacks.read().unwrap() }

    pub fn player<'a>(&'a self) -> RwLockReadGuard<'a, Player> { self.player.read().unwrap() }
    pub fn player_mut<'a>(&'a self) -> RwLockWriteGuard<'a, Player> { self.player.write().unwrap() }

    pub fn entities<'a>(&'a self) -> RwLockReadGuard<'a, HashMap<Uid, Entity>> { self.entities.read().unwrap() }
    pub fn entities_mut<'a>(&'a self) -> RwLockWriteGuard<'a, HashMap<Uid, Entity>> { self.entities.write().unwrap() }
}<|MERGE_RESOLUTION|>--- conflicted
+++ resolved
@@ -192,7 +192,6 @@
             }
         }
 
-<<<<<<< HEAD
         // Generate terrain around the player
         if let Some(uid) = self.player().entity_uid {
             if let Some(player_entity) = self.entities_mut().get_mut(&uid) {
@@ -225,8 +224,6 @@
             }
         }
 
-=======
->>>>>>> a7ae793c
         for (uid, entity) in self.entities_mut().iter_mut() {
             let move_dir = entity.move_dir();
             *entity.pos_mut() += move_dir * dt;
